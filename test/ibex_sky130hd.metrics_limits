--- conflicted
+++ resolved
@@ -1,28 +1,11 @@
 {
   "IFP::instance_count" : "18835.2"
-<<<<<<< HEAD
- ,"DPL::design_area" : "202959.6"
-=======
  ,"DPL::design_area" : "203088.0"
->>>>>>> 64b9d673
  ,"DPL::utilization" : "33.48"
  ,"RSZ::repair_design_buffer_count" : "444"
  ,"RSZ::max_slew_slack" : "0"
  ,"RSZ::max_capacitance_slack" : "0"
  ,"RSZ::max_fanout_slack" : "0"
-<<<<<<< HEAD
- ,"RSZ::worst_slack_min" : "-1.5139303666433928"
- ,"RSZ::worst_slack_max" : "-4.147541326054859"
- ,"RSZ::tns_max" : "-2419.6170432818462"
- ,"RSZ::hold_buffer_count" : "422"
- ,"GRT::ANT::errors" : "1"
- ,"DRT::drv" : "0"
- ,"DRT::worst_slack_min" : "-1.9272679647135587"
- ,"DRT::worst_slack_max" : "-5.1343351117811435"
- ,"DRT::tns_max" : "-2484.5076908627425"
- ,"DRT::clock_skew" : "3.4365346208072007"
- ,"DRT::max_slew_slack" : "-9.191057085990906"
-=======
  ,"RSZ::worst_slack_min" : "-1.5150561328222014"
  ,"RSZ::worst_slack_max" : "-3.799726206171308"
  ,"RSZ::tns_max" : "-2409.289247482064"
@@ -34,7 +17,6 @@
  ,"DRT::tns_max" : "-2518.7489807465345"
  ,"DRT::clock_skew" : "3.3846505223210896"
  ,"DRT::max_slew_slack" : "-15.675293207168579"
->>>>>>> 64b9d673
  ,"DRT::max_capacitance_slack" : "0"
  ,"DRT::max_fanout_slack" : "0"
  ,"DRT::clock_period" : "15.155"
