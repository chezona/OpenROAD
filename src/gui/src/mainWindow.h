--- conflicted
+++ resolved
@@ -41,10 +41,8 @@
 #include "findDialog.h"
 #include "gui/gui.h"
 #include "openroad/OpenRoad.hh"
-<<<<<<< HEAD
+
 #include "timingDebugDialog.h"
-=======
->>>>>>> 836c1360
 
 namespace odb {
 class dbDatabase;
@@ -158,16 +156,13 @@
   // Show Find Dialog Box
   void showFindDialog();
 
-<<<<<<< HEAD
   // show Timing Dialog Box
   void showTimingDialog();
 
   DisplayControls* getControls() const{
       return controls_;
   }
-=======
-  DisplayControls* getControls() const { return controls_; }
->>>>>>> 836c1360
+
 
   bool anyObjectInSet(bool selection_set, odb::dbObjectType obj_type);
   void selectHighlightConnectedInsts(bool select_flag, int highlight_group = 0);
