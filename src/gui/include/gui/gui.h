///////////////////////////////////////////////////////////////////////////////
// BSD 3-Clause License
//
// Copyright (c) 2020, Liberty Software LLC
// All rights reserved.
//
// Redistribution and use in source and binary forms, with or without
// modification, are permitted provided that the following conditions are met:
//
// * Redistributions of source code must retain the above copyright notice, this
//   list of conditions and the following disclaimer.
//
// * Redistributions in binary form must reproduce the above copyright notice,
//   this list of conditions and the following disclaimer in the documentation
//   and/or other materials provided with the distribution.
//
// * Neither the name of the copyright holder nor the names of its
//   contributors may be used to endorse or promote products derived from
//   this software without specific prior written permission.
//
// THIS SOFTWARE IS PROVIDED BY THE COPYRIGHT HOLDERS AND CONTRIBUTORS "AS IS"
// AND ANY EXPRESS OR IMPLIED WARRANTIES, INCLUDING, BUT NOT LIMITED TO, THE
// IMPLIED WARRANTIES OF MERCHANTABILITY AND FITNESS FOR A PARTICULAR PURPOSE
// ARE DISCLAIMED. IN NO EVENT SHALL THE COPYRIGHT HOLDER OR CONTRIBUTORS BE
// LIABLE FOR ANY DIRECT, INDIRECT, INCIDENTAL, SPECIAL, EXEMPLARY, OR
// CONSEQUENTIAL DAMAGES (INCLUDING, BUT NOT LIMITED TO, PROCUREMENT OF
// SUBSTITUTE GOODS OR SERVICES; LOSS OF USE, DATA, OR PROFITS; OR BUSINESS
// INTERRUPTION) HOWEVER CAUSED AND ON ANY THEORY OF LIABILITY, WHETHER IN
// CONTRACT, STRICT LIABILITY, OR TORT (INCLUDING NEGLIGENCE OR OTHERWISE)
// ARISING IN ANY WAY OUT OF THE USE OF THIS SOFTWARE, EVEN IF ADVISED OF THE
// POSSIBILITY OF SUCH DAMAGE.

#pragma once

#include <tcl.h>

#include <array>
#include <initializer_list>
#include <set>
#include <string>
#include <tuple>
#include <variant>

#include "opendb/db.h"

namespace gui {
class Painter;

// This interface allows the GUI to interact with selected objects of
// types it knows nothing about.  It can just ask the descriptor to
// give it information about the foreign object (eg attributes like
// name).
class Descriptor
{
 public:
  virtual std::string getName(void* object) const = 0;
  virtual std::string getLocation(void* object) const = 0;
  virtual bool getBBox(void* object, odb::Rect& bbox) const = 0;

  // If the select_flag is false, the drawing will happen in highlight mode.
  // Highlight shapes are persistent which will not get removed from
  // highlightSet, if the user clicks on layout view as in case of selectionSet
  virtual void highlight(void* object,
                         Painter& painter,
<<<<<<< HEAD
                         bool selectFlag = true,
                         int highlightGroup = 0) const = 0;
=======
                         bool select_flag = true) const = 0;
>>>>>>> 5d1eaceb
};

// An implementation of the Descriptor interface for OpenDB
// objects for client convenience.
class OpenDbDescriptor : public Descriptor
{
 public:
  std::string getName(void* object) const override;
  std::string getLocation(void* object) const override;
  bool getBBox(void* object, odb::Rect& bbox) const override;

  void highlight(void* object,
                 Painter& painter,
<<<<<<< HEAD
                 bool selectFlag,
                 int highlightGroup) const override;
=======
                 bool select_flag) const override;
>>>>>>> 5d1eaceb

  static OpenDbDescriptor* get();

 private:
  OpenDbDescriptor() = default;
  static OpenDbDescriptor* singleton_;
};

// An object selected in the gui.  The objects is stored as a
// void* to allow any client objects to be stored.  The descriptor
// is the API for the object as described above.  This doesn't
// require the client object to use inheritance from an interface.
class Selected
{
 public:
  // Null case
  Selected() : object_(nullptr), descriptor_(nullptr) {}

  Selected(void* object, Descriptor* descriptor)
      : object_(object), descriptor_(descriptor)
  {
  }

  Selected(odb::dbObject* object)
      : object_(object), descriptor_(OpenDbDescriptor::get())
  {
  }

  std::string getName() const { return descriptor_->getName(object_); }
  std::string getLocation() const { return descriptor_->getLocation(object_); }
  bool getBBox(odb::Rect& bbox) const
  {
    return descriptor_->getBBox(object_, bbox);
  }

<<<<<<< HEAD
  bool isInst() const
  {
    odb::dbObject* db_obj = static_cast<odb::dbObject*>(object_);
    return db_obj->getObjectType() == odb::dbInstObj;
  }

  bool isNet() const
  {
    odb::dbObject* db_obj = static_cast<odb::dbObject*>(object_);
    return db_obj->getObjectType() == odb::dbNetObj;
  }

  odb::dbObject* getDbObject() const
  {
    odb::dbObject* db_obj = static_cast<odb::dbObject*>(object_);
    return db_obj;
  }

  void highlight(Painter& painter,
                 bool selectFlag = true,
                 int highlightGroup = 0) const
  {
    return descriptor_->highlight(object_, painter, selectFlag, highlightGroup);
=======
  void highlight(Painter& painter, bool select_flag = true) const
  {
    return descriptor_->highlight(object_, painter, select_flag);
>>>>>>> 5d1eaceb
  }

  operator bool() const { return object_ != nullptr; }

  // For SelectionSet
  friend bool operator<(const Selected& l, const Selected& r)
  {
    return l.object_ < r.object_;
  }

 private:
  void* object_;
  Descriptor* descriptor_;
};

// A collection of selected objects
using SelectionSet = std::set<Selected>;
using HighlightSet = std::array<SelectionSet, 7>;  // Only 7 Descrete Highlight
                                                   // Color is supported for now

// This is an API that the Renderer instances will use to do their
// rendering.  This is subclassed in the gui module and hides Qt from
// the clients.  Clients will only deal with this API and not Qt itself,
// which contains the Qt dependencies to the gui module.
class Painter
{
 public:
  struct Color
  {
    constexpr Color() : r(0), g(0), b(0), a(255) {}
    constexpr Color(int r, int g, int b, int a = 255) : r(r), g(g), b(b), a(a)
    {
    }

    int r;
    int g;
    int b;
    int a;
  };

  static inline const Color black{0x00, 0x00, 0x00, 0xff};
  static inline const Color white{0xff, 0xff, 0xff, 0xff};
  static inline const Color dark_gray{0x80, 0x80, 0x80, 0xff};
  static inline const Color gray{0xa0, 0xa0, 0xa4, 0xff};
  static inline const Color light_gray{0xc0, 0xc0, 0xc0, 0xff};
  static inline const Color red{0xff, 0x00, 0x00, 0xff};
  static inline const Color green{0x00, 0xff, 0x00, 0xff};
  static inline const Color blue{0x00, 0x00, 0xff, 0xff};
  static inline const Color cyan{0x00, 0xff, 0xff, 0xff};
  static inline const Color magenta{0xff, 0x00, 0xff, 0xff};
  static inline const Color yellow{0xff, 0xff, 0x00, 0xff};
  static inline const Color dark_red{0x80, 0x00, 0x00, 0xff};
  static inline const Color dark_green{0x00, 0x80, 0x00, 0xff};
  static inline const Color dark_blue{0x00, 0x00, 0x80, 0xff};
  static inline const Color dark_cyan{0x00, 0x80, 0x80, 0xff};
  static inline const Color dark_magenta{0x80, 0x00, 0x80, 0xff};
  static inline const Color dark_yellow{0x80, 0x80, 0x00, 0xff};
  static inline const Color transparent{0x00, 0x00, 0x00, 0x00};

  static inline const std::array<Painter::Color, 7> highlightColors{
      Painter::green,
      Painter::yellow,
      Painter::cyan,
      Painter::magenta,
      Painter::red,
      Painter::dark_green,
      Painter::dark_magenta};

  // The color to highlight in
  static inline const Color highlight = yellow;
<<<<<<< HEAD
  static inline const Color persistHighlight = yellow;  // cyan;
=======
  static inline const Color persist_highlight = cyan;
>>>>>>> 5d1eaceb

  virtual ~Painter() = default;

  // Set the pen to whatever the user has chosen for this layer
  virtual void setPen(odb::dbTechLayer* layer, bool cosmetic = false) = 0;

  // Set the pen to an RGBA value
  virtual void setPen(const Color& color, bool cosmetic = false) = 0;

  // Set the brush to whatever the user has chosen for this layer
  // The alpha value may be overridden
  virtual void setBrush(odb::dbTechLayer* layer, int alpha = -1) = 0;

  // Set the brush to whatever the user has chosen for this layer
  virtual void setBrush(const Color& color) = 0;

  // Draw a geom shape as a polygon with coordinates in DBU with the current
  // pen/brush
  virtual void drawGeomShape(const odb::GeomShape* shape) = 0;

  // Draw a rect with coordinates in DBU with the current pen/brush
  virtual void drawRect(const odb::Rect& rect) = 0;

  // Draw a line with coordinates in DBU with the current pen
  virtual void drawLine(const odb::Point& p1, const odb::Point& p2) = 0;

  // Draw a line with coordinates in DBU with the current pen
  void drawLine(int xl, int yl, int xh, int yh)
  {
    drawLine(odb::Point(xl, yl), odb::Point(xh, yh));
  }
};

// This is an interface for classes that wish to be called to render
// on the layout.  Clients will subclass and register their instances with
// the Gui singleton.
class Renderer
{
 public:
  // Automatically unregisters this renderable
  virtual ~Renderer();

  // Draw on top of the particular layer.
  virtual void drawLayer(odb::dbTechLayer* /* layer */, Painter& /* painter */)
  {
  }

  // Draw on top of the layout in general after the layers
  // have been drawn.
  virtual void drawObjects(Painter& /* painter */) {}

  // Handle user clicks.  Layer is a nullptr for the
  // object not associated with a layer.
  // Return true if an object was found; false otherwise.
  virtual Selected select(odb::dbTechLayer* /* layer */,
                          const odb::Point& /* point */)
  {
    return Selected();
  }
};

// This is the API for the rest of the program to interact with the
// GUI.  This class is accessed by the GUI implementation to interact
// with the rest of the system.  This class itself doesn't hold the
// GUI implementation.  This class is a singleton.
class Gui
{
 public:
  // Registered renderers must remain valid until they are
  // unregistered.
  void registerRenderer(Renderer* renderer);
  void unregisterRenderer(Renderer* renderer);

  // Add a net to the selection set
  void addSelectedNet(const char* name);

  // Add nets matching the pattern to the selection set
  void addSelectedNets(const char* pattern,
<<<<<<< HEAD
                       bool matchCase = true,
                       bool matchRegEx = false,
                       bool addToHighlightSet = false,
                       unsigned highlightGroup = 0);
=======
                       bool match_case = true,
                       bool match_regex = false,
                       bool add_to_highlight_set = false);
>>>>>>> 5d1eaceb

  // Add an instance to the selection set
  void addSelectedInst(const char* name);

  // Add instances matching the pattern to the selection set
  void addSelectedInsts(const char* pattern,
<<<<<<< HEAD
                        bool matchCase = true,
                        bool matchRegEx = true,
                        bool addToHighlightSet = false,
                        unsigned highlightGroup = 0);
  // check if any object(inst/net) is present in sect/highlight set
  bool anyObjectInSet(bool selectionSet, bool instType) const;

  void selectHighlightConnectedInsts(bool selectFlag, int highlightGroup = 0);
  void selectHighlightConnectedNets(bool selectFlag,
                                    bool output,
                                    bool input,
                                    int highlightGroup = 0);

  void addInstToHighlightSet(const char* name, unsigned highlightGroup = 0);
  void addNetToHighlightSet(const char* name, unsigned highlightGroup = 0);

  void clearSelections();
  void clearHighlights(int highlightGroup = 0);
=======
                        bool match_case = true,
                        bool match_regex = false,
                        bool add_to_highlight_set = false);
>>>>>>> 5d1eaceb

  // Zoom to the given rectangle
  void zoomTo(const odb::Rect& rect_dbu);

  // Force an immediate redraw.
  void redraw();

  // Waits for the user to click continue before returning
  // Draw events are processed while paused.
  void pause();

  // Show a message in the status bar
  void status(const std::string& message);

  const std::set<Renderer*>& renderers() { return renderers_; }

  // Will return nullptr if openroad was invoked without -gui
  static Gui* get();

 private:
  Gui() = default;

  std::set<Renderer*> renderers_;
  static Gui* singleton_;
};

// The main entry point
int startGui(int argc, char* argv[]);

}  // namespace gui<|MERGE_RESOLUTION|>--- conflicted
+++ resolved
@@ -62,12 +62,8 @@
   // highlightSet, if the user clicks on layout view as in case of selectionSet
   virtual void highlight(void* object,
                          Painter& painter,
-<<<<<<< HEAD
                          bool selectFlag = true,
                          int highlightGroup = 0) const = 0;
-=======
-                         bool select_flag = true) const = 0;
->>>>>>> 5d1eaceb
 };
 
 // An implementation of the Descriptor interface for OpenDB
@@ -81,12 +77,8 @@
 
   void highlight(void* object,
                  Painter& painter,
-<<<<<<< HEAD
                  bool selectFlag,
                  int highlightGroup) const override;
-=======
-                 bool select_flag) const override;
->>>>>>> 5d1eaceb
 
   static OpenDbDescriptor* get();
 
@@ -122,7 +114,6 @@
     return descriptor_->getBBox(object_, bbox);
   }
 
-<<<<<<< HEAD
   bool isInst() const
   {
     odb::dbObject* db_obj = static_cast<odb::dbObject*>(object_);
@@ -146,11 +137,6 @@
                  int highlightGroup = 0) const
   {
     return descriptor_->highlight(object_, painter, selectFlag, highlightGroup);
-=======
-  void highlight(Painter& painter, bool select_flag = true) const
-  {
-    return descriptor_->highlight(object_, painter, select_flag);
->>>>>>> 5d1eaceb
   }
 
   operator bool() const { return object_ != nullptr; }
@@ -221,11 +207,7 @@
 
   // The color to highlight in
   static inline const Color highlight = yellow;
-<<<<<<< HEAD
   static inline const Color persistHighlight = yellow;  // cyan;
-=======
-  static inline const Color persist_highlight = cyan;
->>>>>>> 5d1eaceb
 
   virtual ~Painter() = default;
 
@@ -304,23 +286,16 @@
 
   // Add nets matching the pattern to the selection set
   void addSelectedNets(const char* pattern,
-<<<<<<< HEAD
                        bool matchCase = true,
                        bool matchRegEx = false,
                        bool addToHighlightSet = false,
                        unsigned highlightGroup = 0);
-=======
-                       bool match_case = true,
-                       bool match_regex = false,
-                       bool add_to_highlight_set = false);
->>>>>>> 5d1eaceb
 
   // Add an instance to the selection set
   void addSelectedInst(const char* name);
 
   // Add instances matching the pattern to the selection set
   void addSelectedInsts(const char* pattern,
-<<<<<<< HEAD
                         bool matchCase = true,
                         bool matchRegEx = true,
                         bool addToHighlightSet = false,
@@ -339,11 +314,6 @@
 
   void clearSelections();
   void clearHighlights(int highlightGroup = 0);
-=======
-                        bool match_case = true,
-                        bool match_regex = false,
-                        bool add_to_highlight_set = false);
->>>>>>> 5d1eaceb
 
   // Zoom to the given rectangle
   void zoomTo(const odb::Rect& rect_dbu);
