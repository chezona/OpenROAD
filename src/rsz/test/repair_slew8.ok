--- conflicted
+++ resolved
@@ -16,7 +16,7 @@
 
 Pin                                    Limit    Slew   Slack
 ------------------------------------------------------------
-r239/RESET_B                            1.50    5.96   -4.46 (VIOLATED)
+r239/RESET_B                            1.50    4.97   -3.47 (VIOLATED)
 
 max capacitance
 
@@ -27,16 +27,13 @@
 [INFO RSZ-0058] Using max wire length 2006um.
 [INFO RSZ-0034] Found 1 slew violations.
 [INFO RSZ-0037] Found 1 long wires.
-[INFO RSZ-0038] Inserted 15 buffers in 1 nets.
+[INFO RSZ-0038] Inserted 14 buffers in 1 nets.
+[INFO RSZ-0039] Resized 1 instances.
 max slew
 
 Pin                                    Limit    Slew   Slack
 ------------------------------------------------------------
-<<<<<<< HEAD
-r224/RESET_B                            1.50    0.54    0.96 (MET)
-=======
 r238/RESET_B                            1.50    0.61    0.89 (MET)
->>>>>>> 3a06dd5e
 
 max capacitance
 
