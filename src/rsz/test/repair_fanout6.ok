[INFO ODB-0227] LEF file: sky130hd/sky130hd.tlef, created 13 layers, 25 vias
[INFO ODB-0227] LEF file: sky130hd/sky130hd_std_cell.lef, created 437 library cells
[INFO ODB-0128] Design: test
[INFO ODB-0130]     Created 8002 pins.
[INFO ODB-0131]     Created 8001 components and 40005 component-terminals.
[INFO ODB-0133]     Created 8003 nets and 24003 connections.
[INFO RSZ-0035] Found 1 fanout violations.
[INFO RSZ-0038] Inserted 508 buffers in 1 nets.
[INFO RSZ-0039] Resized 509 instances.
worst slack -8.67
max fanout

Pin                                   Limit Fanout  Slack
---------------------------------------------------------
fanout1/X                                20     20      0 (MET)

[INFO RSZ-0094] Found 6400 endpoints with setup violations.
[INFO RSZ-0099] Repairing 1 out of 6400 (0.00%) violating endpoints...
[INFO RSZ-0045] Inserted 17 buffers, 1 to split loads.
<<<<<<< HEAD
[INFO RSZ-0041] Resized 162 instances.
=======
[INFO RSZ-0041] Resized 144 instances.
>>>>>>> ba4c4007
[WARNING RSZ-0062] Unable to repair all setup violations.
worst slack -3.10<|MERGE_RESOLUTION|>--- conflicted
+++ resolved
@@ -17,10 +17,6 @@
 [INFO RSZ-0094] Found 6400 endpoints with setup violations.
 [INFO RSZ-0099] Repairing 1 out of 6400 (0.00%) violating endpoints...
 [INFO RSZ-0045] Inserted 17 buffers, 1 to split loads.
-<<<<<<< HEAD
-[INFO RSZ-0041] Resized 162 instances.
-=======
-[INFO RSZ-0041] Resized 144 instances.
->>>>>>> ba4c4007
+[INFO RSZ-0041] Resized 156 instances.
 [WARNING RSZ-0062] Unable to repair all setup violations.
 worst slack -3.10