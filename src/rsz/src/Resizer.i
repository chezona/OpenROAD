/////////////////////////////////////////////////////////////////////////////
//
// Copyright (c) 2019, The Regents of the University of California
// All rights reserved.
//
// BSD 3-Clause License
//
// Redistribution and use in source and binary forms, with or without
// modification, are permitted provided that the following conditions are met:
//
// * Redistributions of source code must retain the above copyright notice, this
//   list of conditions and the following disclaimer.
//
// * Redistributions in binary form must reproduce the above copyright notice,
//   this list of conditions and the following disclaimer in the documentation
//   and/or other materials provided with the distribution.
//
// * Neither the name of the copyright holder nor the names of its
//   contributors may be used to endorse or promote products derived from
//   this software without specific prior written permission.
//
// THIS SOFTWARE IS PROVIDED BY THE COPYRIGHT HOLDERS AND CONTRIBUTORS "AS IS"
// AND ANY EXPRESS OR IMPLIED WARRANTIES, INCLUDING, BUT NOT LIMITED TO, THE
// IMPLIED WARRANTIES OF MERCHANTABILITY AND FITNESS FOR A PARTICULAR PURPOSE
// ARE DISCLAIMED. IN NO EVENT SHALL THE COPYRIGHT HOLDER OR CONTRIBUTORS BE
// LIABLE FOR ANY DIRECT, INDIRECT, INCIDENTAL, SPECIAL, EXEMPLARY, OR
// CONSEQUENTIAL DAMAGES (INCLUDING, BUT NOT LIMITED TO, PROCUREMENT OF
// SUBSTITUTE GOODS OR SERVICES; LOSS OF USE, DATA, OR PROFITS; OR BUSINESS
// INTERRUPTION) HOWEVER CAUSED AND ON ANY THEORY OF LIABILITY, WHETHER IN
// CONTRACT, STRICT LIABILITY, OR TORT (INCLUDING NEGLIGENCE OR OTHERWISE)
// ARISING IN ANY WAY OUT OF THE USE OF THIS SOFTWARE, EVEN IF ADVISED OF THE
// POSSIBILITY OF SUCH DAMAGE.
//
///////////////////////////////////////////////////////////////////////////////

%{

#include <cstdint>
#include <fstream>

#include "sta/Liberty.hh"
#include "sta/Network.hh"
#include "sta/Corner.hh"
#include "rsz/Resizer.hh"
#include "sta/Delay.hh"
#include "db_sta/dbNetwork.hh"

namespace ord {
// Defined in OpenRoad.i
rsz::Resizer *
getResizer();
utl::Logger* 
getLogger();
void
ensureLinked();
}

namespace sta {

// The aliases are created to attach different conversion rules:
// TmpNetSeq, TmpPinSet pointers are freed when crossing into Tcl,
// NetSeq, PinSet pointers are not
using TmpNetSeq = NetSeq;
using TmpPinSet = PinSet;

} // namespace

using ord::getResizer;
using ord::ensureLinked;

using sta::Corner;
using sta::LibertyCellSeq;
using sta::LibertyCell;
using sta::Instance;
using sta::InstanceSeq;
using sta::InstanceSet;
using sta::Net;
using sta::NetSeq;
using sta::Pin;
using sta::PinSet;
using sta::TmpPinSet;
using sta::RiseFall;
using sta::TmpNetSeq;
using sta::LibertyPort;
using sta::Delay;
using sta::Slew;
using sta::dbNetwork;
using sta::Network;
using sta::stringEq;

using rsz::Resizer;
using rsz::ParasiticsSrc;
%}

// OpenSTA swig files
%include "tcl/StaTclTypes.i"

////////////////////////////////////////////////////////////////
//
// SWIG type definitions.
//
////////////////////////////////////////////////////////////////

%typemap(out) TmpNetSeq* {
  NetSeq *nets = $1;
  seqPtrTclList<NetSeq, Net>(nets, SWIGTYPE_p_Net, interp);
  delete nets;
}

%typemap(out) TmpPinSet* {
  PinSet *pins = $1;
  setPtrTclList<PinSet, Pin>(pins, SWIGTYPE_p_Pin, interp);
  delete pins;
}

%typemap(in) ParasiticsSrc {
  int length;
  const char *arg = Tcl_GetStringFromObj($input, &length);
  if (stringEq(arg, "placement"))
    $1 = ParasiticsSrc::placement;
  else if (stringEq(arg, "global_routing"))
    $1 = ParasiticsSrc::global_routing;
  else if (stringEq(arg, "detailed_routing"))
    $1 = ParasiticsSrc::detailed_routing;
  else {
    Logger* logger = ord::getLogger();
    try {
      logger->error(utl::RSZ, 19, "Unknown parasitics source '{}'.", arg);
    } catch (const std::exception &e) {
      Tcl_SetResult(interp, const_cast<char*>(e.what()), TCL_STATIC);
      return TCL_ERROR;
    }
  }
}

////////////////////////////////////////////////////////////////
//
// C++ functions visible as TCL functions.
//
////////////////////////////////////////////////////////////////

%include "../../Exception.i"

%inline %{

namespace rsz {

void
set_layer_rc_cmd(odb::dbTechLayer *layer,
                 const Corner *corner,
                 float res,
                 float cap)
{
  Resizer *resizer = getResizer();
  resizer->setLayerRC(layer, corner, res, cap);
}

double
layer_resistance(odb::dbTechLayer *layer,
                 const Corner *corner)
{
  Resizer *resizer = getResizer();
  double res, cap;
  resizer->layerRC(layer, corner, res, cap);
  return res;
}

double
layer_capacitance(odb::dbTechLayer *layer,
                  const Corner *corner)
{
  Resizer *resizer = getResizer();
  double res, cap;
  resizer->layerRC(layer, corner, res, cap);
  return cap;
}

void
set_h_wire_signal_rc_cmd(const Corner *corner,
                         float res,
                         float cap)
{
  ensureLinked();
  Resizer *resizer = getResizer();
  resizer->setHWireSignalRC(corner, res, cap);
}

void
set_v_wire_signal_rc_cmd(const Corner *corner,
                         float res,
                         float cap)
{
  ensureLinked();
  Resizer *resizer = getResizer();
  resizer->setVWireSignalRC(corner, res, cap);
}

void
set_h_wire_clk_rc_cmd(const Corner *corner,
                      float res,
                      float cap)
{
  ensureLinked();
  Resizer *resizer = getResizer();
  resizer->setHWireClkRC(corner, res, cap);
}

void
set_v_wire_clk_rc_cmd(const Corner *corner,
                      float res,
                      float cap)
{
  ensureLinked();
  Resizer *resizer = getResizer();
  resizer->setVWireClkRC(corner, res, cap);
}

// ohms/meter
double
wire_signal_resistance(const Corner *corner)
{
  ensureLinked();
  Resizer *resizer = getResizer();
  return resizer->wireSignalResistance(corner);
}

double
wire_clk_resistance(const Corner *corner)
{
  ensureLinked();
  Resizer *resizer = getResizer();
  return resizer->wireClkResistance(corner);
}

// farads/meter
double
wire_signal_capacitance(const Corner *corner)
{
  ensureLinked();
  Resizer *resizer = getResizer();
  return resizer->wireSignalCapacitance(corner);
}

double
wire_clk_capacitance(const Corner *corner)
{
  ensureLinked();
  Resizer *resizer = getResizer();
  return resizer->wireClkCapacitance(corner);
}

void 
estimate_parasitics_cmd(ParasiticsSrc src, const char* path)
{
  ensureLinked();
  Resizer* resizer = getResizer();
  std::map<Corner*, std::ostream*> spef_files;
  if (path != nullptr && std::strlen(path) > 0) {
    std::string file_path(path);
    if (!file_path.empty()) {
      for (Corner* corner : *resizer->getDbNetwork()->corners()) {
        file_path = path;
        if (resizer->getDbNetwork()->corners()->count() > 1) {
          std::string suffix("_");
          suffix.append(corner->name());
          if (file_path.find(".spef") != std::string::npos
              || file_path.find(".SPEF") != std::string::npos) {
            file_path.insert(file_path.size() - 5, suffix);
          } else {
            file_path.append(suffix);
          }
        }

        std::ofstream* file = new std::ofstream(file_path);

        if (file->is_open()) {
          spef_files[corner] = std::move(file);
        } else {
          Logger* logger = ord::getLogger();
          logger->error(utl::RSZ,
                        7,
                        "Can't open file " + file_path);
        }
      }
    }
  }

  resizer->estimateParasitics(src, spef_files);

  for (auto [_, file] : spef_files) {
    file->flush();
    delete file;
  }
  spef_files.clear();
}

// For debugging. Does not protect against annotating power/gnd.
void
estimate_parasitic_net(const Net *net)
{
  ensureLinked();
  Resizer *resizer = getResizer();
  resizer->estimateWireParasitic(net);
}

bool
have_estimated_parasitics()
{
  Resizer *resizer = getResizer();
  return resizer->haveEstimatedParasitics();
}

void
remove_buffers_cmd(InstanceSeq *insts)
{
  ensureLinked();
  Resizer *resizer = getResizer();
  if (insts) {
    resizer->removeBuffers(*insts);
    delete insts;
  } else {
    resizer->removeBuffers({});
  }
}

void
balance_row_usage_cmd()
{
  ensureLinked();
  Resizer *resizer = getResizer();
  resizer->balanceRowUsage();
}

void
set_max_utilization(double max_utilization)
{
  ensureLinked();
  Resizer *resizer = getResizer();
  resizer->setMaxUtilization(max_utilization);
}

void
set_dont_use(LibertyCell *lib_cell,
             bool dont_use)
{
  ensureLinked();
  Resizer *resizer = getResizer();
  resizer->setDontUse(lib_cell, dont_use);
}

void
reset_dont_use()
{
  ensureLinked();
  Resizer *resizer = getResizer();
  resizer->resetDontUse();
}

void
set_dont_touch_instance(Instance *inst,
                        bool dont_touch)
{
  ensureLinked();
  Resizer *resizer = getResizer();
  resizer->setDontTouch(inst, dont_touch);
}

void
report_dont_use()
{
  ensureLinked();
  Resizer *resizer = getResizer();
  resizer->reportDontUse();
}

void
report_dont_touch()
{
  ensureLinked();
  Resizer *resizer = getResizer();
  resizer->reportDontTouch();
}

void
set_dont_touch_net(Net *net,
                   bool dont_touch)
{
  ensureLinked();
  Resizer *resizer = getResizer();
  resizer->setDontTouch(net, dont_touch);
}

void
buffer_inputs()
{
  ensureLinked();
  Resizer *resizer = getResizer();
  resizer->bufferInputs();
}

void
buffer_outputs()
{
  ensureLinked();
  Resizer *resizer = getResizer();
  resizer->bufferOutputs();
}

void
resize_to_target_slew(const Pin *drvr_pin)
{
  ensureLinked();
  Resizer *resizer = getResizer();
  resizer->resizeDrvrToTargetSlew(drvr_pin);
}

double
resize_target_slew(const RiseFall *rf)
{
  ensureLinked();
  Resizer *resizer = getResizer();
  return resizer->targetSlew(rf);
}

double
resize_target_load_cap(LibertyCell *cell)
{
  ensureLinked();
  Resizer *resizer = getResizer();
  return resizer->targetLoadCap(cell);
}

float
design_area()
{
  ensureLinked();
  Resizer *resizer = getResizer();
  return resizer->designArea();
}

TmpNetSeq *
find_floating_nets()
{
  ensureLinked();
  Resizer *resizer = getResizer();
  return resizer->findFloatingNets();
}

TmpPinSet *
find_floating_pins()
{
  ensureLinked();
  Resizer *resizer = getResizer();
  return resizer->findFloatingPins();
}

TmpNetSeq *
find_overdriven_nets(bool include_parallel_driven)
{
  ensureLinked();
  Resizer *resizer = getResizer();
  return resizer->findOverdrivenNets(include_parallel_driven);
}

void
repair_tie_fanout_cmd(LibertyPort *tie_port,
                      double separation, // meters
                      bool verbose)
{
  ensureLinked();
  Resizer *resizer = getResizer();
  resizer->repairTieFanout(tie_port, separation, verbose);
}

void
repair_design_cmd(double max_length,
                  double slew_margin,
                  double cap_margin,
                  double buffer_gain,
                  bool match_cell_footprint,
                  bool verbose)
{
  ensureLinked();
  Resizer *resizer = getResizer();
  resizer->repairDesign(max_length,
                        slew_margin,
                        cap_margin,
                        buffer_gain,
                        match_cell_footprint,
                        verbose);
}

int
repair_design_buffer_count()
{
  Resizer *resizer = getResizer();
  return resizer->repairDesignBufferCount();
}

void
repair_clk_nets_cmd(double max_length)
{
  ensureLinked();
  Resizer *resizer = getResizer();
  resizer->repairClkNets(max_length);
}

void
repair_clk_inverters_cmd()
{
  ensureLinked();
  Resizer *resizer = getResizer();
  resizer->repairClkInverters();
}

void
repair_net_cmd(Net *net,
               double max_length,
               double slew_margin,
               double cap_margin)
{
  ensureLinked();
  Resizer *resizer = getResizer();
  resizer->repairNet(net, max_length, slew_margin, cap_margin); 
}

bool
repair_setup(double setup_margin,
             double repair_tns_end_percent,
             int max_passes,
             int max_repairs_per_pass,
             bool match_cell_footprint,
             bool verbose,
             bool skip_pin_swap,
             bool skip_gate_cloning,
             bool skip_buffering,
             bool skip_buffer_removal,
             bool skip_last_gasp)
{
  ensureLinked();
  Resizer *resizer = getResizer();
  return resizer->repairSetup(setup_margin, repair_tns_end_percent,
                       max_passes, max_repairs_per_pass,
                       match_cell_footprint, verbose,
                       skip_pin_swap, skip_gate_cloning,
                       skip_buffering, skip_buffer_removal,
                       skip_last_gasp);
}

void
repair_setup_pin_cmd(Pin *end_pin)
{
  ensureLinked();
  Resizer *resizer = getResizer();
  resizer->repairSetup(end_pin);
}

void
report_swappable_pins_cmd()
{
  ensureLinked();
  Resizer *resizer = getResizer();
  resizer->reportSwappablePins();
}

bool
repair_hold(double setup_margin,
            double hold_margin,
            bool allow_setup_violations,
            float max_buffer_percent,
            int max_passes,
            bool match_cell_footprint,
            bool verbose)
{
  ensureLinked();
  Resizer *resizer = getResizer();
  return resizer->repairHold(setup_margin, hold_margin,
                      allow_setup_violations,
                      max_buffer_percent, max_passes,
                      match_cell_footprint, verbose);
}

void
repair_hold_pin(Pin *end_pin,
                double setup_margin,
                double hold_margin,
                bool allow_setup_violations,
                float max_buffer_percent,
                int max_passes)
{
  ensureLinked();
  Resizer *resizer = getResizer();
  resizer->repairHold(end_pin, setup_margin, hold_margin,
                      allow_setup_violations,
                      max_buffer_percent, max_passes);
}

int
hold_buffer_count()
{
  Resizer *resizer = getResizer();
  return resizer->holdBufferCount();
}

////////////////////////////////////////////////////////////////
bool
recover_power(float recover_power_percent, bool match_cell_footprint, bool verbose)
{
  ensureLinked();
  Resizer *resizer = getResizer();
  return resizer->recoverPower(recover_power_percent, match_cell_footprint, verbose);
}

////////////////////////////////////////////////////////////////

// Rebuffer one net (for testing).
// resizerPreamble() required.
void
rebuffer_net(const Pin *drvr_pin)
{
  ensureLinked();
  Resizer *resizer = getResizer();
  resizer->rebufferNet(drvr_pin);
}

void
report_long_wires_cmd(int count,
                      int digits)
{
  ensureLinked();
  Resizer *resizer = getResizer();
  return resizer->reportLongWires(count, digits);
}

////////////////////////////////////////////////////////////////

void
resize_slack_preamble()
{
  ensureLinked();
  Resizer *resizer = getResizer();
  resizer->resizeSlackPreamble();
}

void
find_resize_slacks()
{
  Resizer *resizer = getResizer();
  resizer->findResizeSlacks(true);
}

NetSeq *
resize_worst_slack_nets()
{
  Resizer *resizer = getResizer();
  return &resizer->resizeWorstSlackNets();
}

float
resize_net_slack(Net *net)
{
  Resizer *resizer = getResizer();
  return resizer->resizeNetSlack(net).value();
}

////////////////////////////////////////////////////////////////

float
buffer_wire_delay(LibertyCell *buffer_cell,
                  float wire_length) // meters
{
  ensureLinked();
  Resizer *resizer = getResizer();
  Delay delay;
  Slew slew;
  resizer->bufferWireDelay(buffer_cell, wire_length,
                           delay, slew);
  return delay;
}

double
find_max_wire_length()
{
  ensureLinked();
  Resizer *resizer = getResizer();
  return resizer->findMaxWireLength();
}

double
find_buffer_max_wire_length(LibertyCell *buffer_cell,
                            const Corner *corner)
{
  ensureLinked();
  Resizer *resizer = getResizer();
  return resizer->findMaxWireLength(buffer_cell, corner);
}

double
default_max_slew()
{
  ensureLinked();
  Resizer *resizer = getResizer();
  sta::Network *network = resizer->network();
  sta::LibertyLibrary *lib = network->defaultLibertyLibrary();
  float max_slew = 0.0;
  if (lib) {
    bool exists;
    lib->defaultMaxSlew(max_slew, exists);
  }
  return max_slew;
}

// In meters
double
max_load_manhatten_distance(Net *net)
{
  ensureLinked();
  Resizer *resizer = getResizer();
  return resizer->maxLoadManhattenDistance(net);
}

double
utilization()
{
  ensureLinked();
  Resizer *resizer = getResizer();
  return resizer->utilization();
}

void
highlight_steiner_tree(const Pin *drvr_pin)
{
  Resizer *resizer = getResizer();
  resizer->highlightSteiner(drvr_pin);
}

PinSet
find_fanin_fanouts(PinSet* pins)
{
  Resizer *resizer = getResizer();
  return resizer->findFaninFanouts(*pins);
}

void
set_debug_pin(const Pin *pin)
{
  Resizer *resizer = getResizer();
  resizer->setDebugPin(pin);
}

void
set_worst_slack_nets_percent(float percent)
{
  Resizer *resizer = getResizer();
  resizer->setWorstSlackNetsPercent(percent);
}

void
set_parasitics_src(ParasiticsSrc src)
{
  Resizer *resizer = getResizer();
  resizer->setParasiticsSrc(src);
}

void
eliminate_dead_logic_cmd(bool clean_nets)
{
  ensureLinked();
  Resizer *resizer = getResizer();
  resizer->eliminateDeadLogic(clean_nets);
}

<<<<<<< HEAD
void
report_fast_buffer_sizes()
{
  Resizer *resizer = getResizer();
  resizer->reportFastBufferSizes();
=======
void report_equiv_cells_cmd(LibertyCell* cell, bool match_cell_footprint)
{
  ensureLinked();
  Resizer* resizer = getResizer();
  resizer->reportEquivalentCells(cell, match_cell_footprint);
>>>>>>> 6c51970a
}

} // namespace

%} // inline<|MERGE_RESOLUTION|>--- conflicted
+++ resolved
@@ -770,19 +770,18 @@
   resizer->eliminateDeadLogic(clean_nets);
 }
 
-<<<<<<< HEAD
-void
-report_fast_buffer_sizes()
-{
-  Resizer *resizer = getResizer();
-  resizer->reportFastBufferSizes();
-=======
 void report_equiv_cells_cmd(LibertyCell* cell, bool match_cell_footprint)
 {
   ensureLinked();
   Resizer* resizer = getResizer();
   resizer->reportEquivalentCells(cell, match_cell_footprint);
->>>>>>> 6c51970a
+}
+
+void
+report_fast_buffer_sizes()
+{
+  Resizer *resizer = getResizer();
+  resizer->reportFastBufferSizes();
 }
 
 } // namespace
