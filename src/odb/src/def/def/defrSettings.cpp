// *****************************************************************************
// *****************************************************************************
// Copyright 2013 - 2019, Cadence Design Systems
//
// This  file  is  part  of  the  Cadence  LEF/DEF  Open   Source
// Distribution,  Product Version 5.8.
//
// Licensed under the Apache License, Version 2.0 (the "License");
//    you may not use this file except in compliance with the License.
//    You may obtain a copy of the License at
//
//        http://www.apache.org/licenses/LICENSE-2.0
//
//    Unless required by applicable law or agreed to in writing, software
//    distributed under the License is distributed on an "AS IS" BASIS,
//    WITHOUT WARRANTIES OR CONDITIONS OF ANY KIND, either express or
//    implied. See the License for the specific language governing
//    permissions and limitations under the License.
//
// For updates, support, or to become part of the LEF/DEF Community,
// check www.openeda.org for details.
//
//  $Author: arakhman $
//  $Revision: #6 $
//  $Date: 2013/08/09 $
//  $State:  $
// *****************************************************************************
// *****************************************************************************
#include "defrSettings.hpp"

#include "def_parser.hpp"

BEGIN_DEF_PARSER_NAMESPACE

defrSettings* defSettings = nullptr;

const char* defrSettings::defOxides[] = {
    "OXIDE1",  "OXIDE2",  "OXIDE3",  "OXIDE4",  "OXIDE5",  "OXIDE6",  "OXIDE7",
    "OXIDE8",  "OXIDE9",  "OXIDE10", "OXIDE11", "OXIDE12", "OXIDE13", "OXIDE14",
    "OXIDE15", "OXIDE16", "OXIDE17", "OXIDE18", "OXIDE19", "OXIDE20", "OXIDE21",
    "OXIDE22", "OXIDE23", "OXIDE24", "OXIDE25", "OXIDE26", "OXIDE27", "OXIDE28",
    "OXIDE29", "OXIDE30", "OXIDE31", "OXIDE32"};

defrSettings::defrSettings()
{
  memset(MsgLimit, 0, DEF_MSGS * sizeof(int));
  memset(UnusedCallbacks, 0, CBMAX * sizeof(int));

  init_symbol_table();
}

void defrSettings::init_symbol_table()
{
  Keyword_set["ALIGN"] = K_ALIGN;
  Keyword_set["ANALOG"] = K_ANALOG;
  Keyword_set["ANTENNAMODEL"] = K_ANTENNAMODEL;
  Keyword_set["ANTENNAPINGATEAREA"] = K_ANTENNAPINGATEAREA;
  Keyword_set["ANTENNAPINDIFFAREA"] = K_ANTENNAPINDIFFAREA;
  Keyword_set["ANTENNAPINMAXAREACAR"] = K_ANTENNAPINMAXAREACAR;
  Keyword_set["ANTENNAPINMAXCUTCAR"] = K_ANTENNAPINMAXCUTCAR;
  Keyword_set["ANTENNAPINMAXSIDEAREACAR"] = K_ANTENNAPINMAXSIDEAREACAR;
  Keyword_set["ANTENNAPINPARTIALCUTAREA"] = K_ANTENNAPINPARTIALCUTAREA;
  Keyword_set["ANTENNAPINPARTIALMETALAREA"] = K_ANTENNAPINPARTIALMETALAREA;
  Keyword_set["ANTENNAPINPARTIALMETALSIDEAREA"]
      = K_ANTENNAPINPARTIALMETALSIDEAREA;
  Keyword_set["ARRAY"] = K_ARRAY;
  Keyword_set["ASSERTIONS"] = K_ASSERTIONS;
  Keyword_set["BALANCED"] = K_BALANCED;
  Keyword_set["BEGINEXT"] = K_BEGINEXT;
  Keyword_set["BLOCKAGES"] = K_BLOCKAGES;
  Keyword_set["BLOCKAGEWIRE"] = K_BLOCKAGEWIRE;
  Keyword_set["BLOCKRING"] = K_BLOCKRING;
  Keyword_set["BLOCKWIRE"] = K_BLOCKWIRE;
  Keyword_set["BOTTOMLEFT"] = K_BOTTOMLEFT;
  Keyword_set["BUSBITCHARS"] = K_BUSBITCHARS;
  Keyword_set["BY"] = K_BY;
  Keyword_set["CANNOTOCCUPY"] = K_CANNOTOCCUPY;
  Keyword_set["CANPLACE"] = K_CANPLACE;
  Keyword_set["CAPACITANCE"] = K_CAPACITANCE;
  Keyword_set["CLOCK"] = K_CLOCK;
  Keyword_set["COMMONSCANPINS"] = K_COMMONSCANPINS;
  Keyword_set["COMPONENT"] = K_COMPONENT;
  Keyword_set["COMPONENTPIN"] = K_COMPONENTPIN;
  Keyword_set["COMPONENTS"] = K_COMPS;
  Keyword_set["COMPONENTMASKSHIFT"] = K_COMPSMASKSHIFT;
  Keyword_set["CONSTRAINTS"] = K_CONSTRAINTS;
  Keyword_set["COREWIRE"] = K_COREWIRE;
  Keyword_set["COVER"] = K_COVER;
  Keyword_set["CUTSIZE"] = K_CUTSIZE;
  Keyword_set["CUTSPACING"] = K_CUTSPACING;
  Keyword_set["DEFAULTCAP"] = K_DEFAULTCAP;
  Keyword_set["DESIGN"] = K_DESIGN;
  Keyword_set["DESIGNRULEWIDTH"] = K_DESIGNRULEWIDTH;
  Keyword_set["DIAGWIDTH"] = K_DIAGWIDTH;
  Keyword_set["DIEAREA"] = K_DIEAREA;
  Keyword_set["DIFF"] = K_DIFF;
  Keyword_set["DIRECTION"] = K_DIRECTION;
  Keyword_set["DIST"] = K_DIST;
  Keyword_set["DISTANCE"] = K_DISTANCE;
  Keyword_set["DIVIDERCHAR"] = K_DIVIDERCHAR;
  Keyword_set["DO"] = K_DO;
  Keyword_set["DRCFILL"] = K_DRCFILL;
  Keyword_set["DRIVECELL"] = K_DRIVECELL;
  Keyword_set["E"] = K_E;
  Keyword_set["EEQMASTER"] = K_EEQMASTER;
  Keyword_set["ENCLOSURE"] = K_ENCLOSURE;
  Keyword_set["END"] = K_END;
  Keyword_set["ENDEXT"] = K_ENDEXT;
  Keyword_set["EQUAL"] = K_EQUAL;
  Keyword_set["EXCEPTPGNET"] = K_EXCEPTPGNET;
  Keyword_set["ESTCAP"] = K_ESTCAP;
  Keyword_set["FALL"] = K_FALL;
  Keyword_set["FALLMAX"] = K_FALLMAX;
  Keyword_set["FALLMIN"] = K_FALLMIN;
  Keyword_set["FE"] = K_FE;
  Keyword_set["FENCE"] = K_FENCE;
  Keyword_set["FILLS"] = K_FILLS;
  Keyword_set["FILLWIRE"] = K_FILLWIRE;
  Keyword_set["FILLWIREOPC"] = K_FILLWIREOPC;
  Keyword_set["FIXED"] = K_FIXED;
  Keyword_set["FIXEDBUMP"] = K_FIXEDBUMP;
  Keyword_set["FLOATING"] = K_FLOATING;
  Keyword_set["FLOORPLANCONSTRAINTS"] = K_FPC;
  Keyword_set["FN"] = K_FN;
  Keyword_set["FOLLOWPIN"] = K_FOLLOWPIN;
  Keyword_set["FOREIGN"] = K_FOREIGN;
  Keyword_set["FREQUENCY"] = K_FREQUENCY;
  Keyword_set["FROMCLOCKPIN"] = K_FROMCLOCKPIN;
  Keyword_set["FROMCOMPPIN"] = K_FROMCOMPPIN;
  Keyword_set["FROMIOPIN"] = K_FROMIOPIN;
  Keyword_set["FROMPIN"] = K_FROMPIN;
  Keyword_set["FS"] = K_FS;
  Keyword_set["FW"] = K_FW;
  Keyword_set["GCELLGRID"] = K_GCELLGRID;
  Keyword_set["GENERATE"] = K_COMP_GEN;
  Keyword_set["GUIDE"] = K_GUIDE;
  Keyword_set["GROUND"] = K_GROUND;
  Keyword_set["GROUNDSENSITIVITY"] = K_GROUNDSENSITIVITY;
  Keyword_set["GROUP"] = K_GROUP;
  Keyword_set["GROUPS"] = K_GROUPS;
  Keyword_set["FLOORPLAN"] = K_FLOORPLAN;
  Keyword_set["HALO"] = K_HALO;
  Keyword_set["HARDSPACING"] = K_HARDSPACING;
  Keyword_set["HISTORY"] = K_HISTORY;
  Keyword_set["HOLDRISE"] = K_HOLDRISE;
  Keyword_set["HOLDFALL"] = K_HOLDFALL;
  Keyword_set["HORIZONTAL"] = K_HORIZONTAL;
  Keyword_set["IN"] = K_IN;
  Keyword_set["INTEGER"] = K_INTEGER;
  Keyword_set["IOTIMINGS"] = K_IOTIMINGS;
  Keyword_set["IOWIRE"] = K_IOWIRE;
  Keyword_set["LAYER"] = K_LAYER;
  Keyword_set["LAYERS"] = K_LAYERS;
  Keyword_set["MASK"] = K_MASK;
  Keyword_set["MASKSHIFT"] = K_MASKSHIFT;
  Keyword_set["MAX"] = K_MAX;
  Keyword_set["MAXBITS"] = K_MAXBITS;
  Keyword_set["MAXDIST"] = K_MAXDIST;
  Keyword_set["MAXHALFPERIMETER"] = K_MAXHALFPERIMETER;
  Keyword_set["MAXX"] = K_MAXX;
  Keyword_set["MAXY"] = K_MAXY;
  Keyword_set["MICRONS"] = K_MICRONS;
  Keyword_set["MIN"] = K_MIN;
  Keyword_set["MINCUTS"] = K_MINCUTS;
  Keyword_set["MINPINS"] = K_MINPINS;
  Keyword_set["MUSTJOIN"] = K_MUSTJOIN;
  Keyword_set["N"] = K_N;
  Keyword_set["NAMESCASESENSITIVE"] = K_NAMESCASESENSITIVE;
  Keyword_set["NAMEMAPSTRING"] = K_NAMEMAPSTRING;
  Keyword_set["NET"] = K_NET;
  Keyword_set["NETEXPR"] = K_NETEXPR;
  Keyword_set["NETS"] = K_NETS;
  Keyword_set["NETLIST"] = K_NETLIST;
  Keyword_set["NEW"] = K_NEW;
  Keyword_set["NONDEFAULTRULE"] = K_NONDEFAULTRULE;
  Keyword_set["NONDEFAULTRULES"] = K_NONDEFAULTRULES;
  Keyword_set["NOSHIELD"] = K_NOSHIELD;
  Keyword_set["ON"] = K_ON;
  Keyword_set["OFF"] = K_OFF;
  Keyword_set["OFFSET"] = K_OFFSET;
  Keyword_set["OPC"] = K_OPC;
  Keyword_set["ORDERED"] = K_ORDERED;
  Keyword_set["ORIGIN"] = K_ORIGIN;
  Keyword_set["ORIGINAL"] = K_ORIGINAL;
  Keyword_set["OUT"] = K_OUT;
  Keyword_set["OXIDE1"] = K_OXIDE1;
  Keyword_set["OXIDE2"] = K_OXIDE2;
  Keyword_set["OXIDE3"] = K_OXIDE3;
  Keyword_set["OXIDE4"] = K_OXIDE4;
  Keyword_set["OXIDE5"] = K_OXIDE5;
  Keyword_set["OXIDE6"] = K_OXIDE6;
  Keyword_set["OXIDE7"] = K_OXIDE7;
  Keyword_set["OXIDE8"] = K_OXIDE8;
  Keyword_set["OXIDE9"] = K_OXIDE9;
  Keyword_set["OXIDE10"] = K_OXIDE10;
  Keyword_set["OXIDE11"] = K_OXIDE11;
  Keyword_set["OXIDE12"] = K_OXIDE12;
  Keyword_set["OXIDE13"] = K_OXIDE13;
  Keyword_set["OXIDE14"] = K_OXIDE14;
  Keyword_set["OXIDE15"] = K_OXIDE15;
  Keyword_set["OXIDE16"] = K_OXIDE16;
  Keyword_set["OXIDE17"] = K_OXIDE17;
  Keyword_set["OXIDE18"] = K_OXIDE18;
  Keyword_set["OXIDE19"] = K_OXIDE19;
  Keyword_set["OXIDE20"] = K_OXIDE20;
  Keyword_set["OXIDE21"] = K_OXIDE21;
  Keyword_set["OXIDE22"] = K_OXIDE22;
  Keyword_set["OXIDE23"] = K_OXIDE23;
  Keyword_set["OXIDE24"] = K_OXIDE24;
  Keyword_set["OXIDE25"] = K_OXIDE25;
  Keyword_set["OXIDE26"] = K_OXIDE26;
  Keyword_set["OXIDE27"] = K_OXIDE27;
  Keyword_set["OXIDE28"] = K_OXIDE28;
  Keyword_set["OXIDE29"] = K_OXIDE29;
  Keyword_set["OXIDE30"] = K_OXIDE30;
  Keyword_set["OXIDE31"] = K_OXIDE31;
  Keyword_set["OXIDE32"] = K_OXIDE32;
  Keyword_set["PADRING"] = K_PADRING;
  Keyword_set["PARTIAL"] = K_PARTIAL;
  Keyword_set["PARTITION"] = K_PARTITION;
  Keyword_set["PARALLEL"] = K_PARALLEL;
  Keyword_set["PARTITIONS"] = K_PARTITIONS;
  Keyword_set["PATH"] = K_PATH;
  Keyword_set["PATTERN"] = K_PATTERN;
  Keyword_set["PATTERNNAME"] = K_PATTERNNAME;
  Keyword_set["PIN"] = K_PIN;
  Keyword_set["PINPROPERTIES"] = K_PINPROPERTIES;
  Keyword_set["PINS"] = K_PINS;
  Keyword_set["PLACED"] = K_PLACED;
  Keyword_set["PLACEMENT"] = K_PLACEMENT;
  Keyword_set["POLYGON"] = K_POLYGON;
  Keyword_set["PORT"] = K_PORT;
  Keyword_set["POWER"] = K_POWER;
  Keyword_set["PROPERTY"] = K_PROPERTY;
  Keyword_set["PROPERTYDEFINITIONS"] = K_PROPERTYDEFINITIONS;
  Keyword_set["PUSHDOWN"] = K_PUSHDOWN;
  Keyword_set["RANGE"] = K_RANGE;
  Keyword_set["REAL"] = K_REAL;
  Keyword_set["RECT"] = K_RECT;
  Keyword_set["REENTRANTPATHS"] = K_REENTRANTPATHS;
  Keyword_set["REGION"] = K_REGION;
  Keyword_set["REGIONS"] = K_REGIONS;
  Keyword_set["RESET"] = K_RESET;
  Keyword_set["RING"] = K_RING;
  Keyword_set["RISE"] = K_RISE;
  Keyword_set["RISEMAX"] = K_RISEMAX;
  Keyword_set["RISEMIN"] = K_RISEMIN;
  Keyword_set["ROUTED"] = K_ROUTED;
  Keyword_set["ROUTEHALO"] = K_ROUTEHALO;
  Keyword_set["ROW"] = K_ROW;
  Keyword_set["ROWCOL"] = K_ROWCOL;
  Keyword_set["ROWS"] = K_ROWS;
  Keyword_set["S"] = K_S;
  Keyword_set["SAMEMASK"] = K_SAMEMASK;
  Keyword_set["SCAN"] = K_SCAN;
  Keyword_set["SCANCHAINS"] = K_SCANCHAINS;
  Keyword_set["SETUPFALL"] = K_SETUPFALL;
  Keyword_set["SETUPRISE"] = K_SETUPRISE;
  Keyword_set["SHAPE"] = K_SHAPE;
  Keyword_set["SHIELD"] = K_SHIELD;
  Keyword_set["SHIELDNET"] = K_SHIELDNET;
  Keyword_set["SIGNAL"] = K_SIGNAL;
  Keyword_set["SITE"] = K_SITE;
  Keyword_set["SLEWRATE"] = K_SLEWRATE;
  Keyword_set["SLOTS"] = K_SLOTS;
  Keyword_set["SOFT"] = K_SOFT;
  Keyword_set["SOURCE"] = K_SOURCE;
  Keyword_set["SPACING"] = K_SPACING;
  Keyword_set["SPECIAL"] = K_SPECIAL;
  Keyword_set["SPECIALNET"] = K_SNET;
  Keyword_set["SPECIALNETS"] = K_SNETS;
  Keyword_set["START"] = K_START;
  Keyword_set["STEINER"] = K_STEINER;
  Keyword_set["STEP"] = K_STEP;
  Keyword_set["STOP"] = K_STOP;
  Keyword_set["STRING"] = K_STRING;
  Keyword_set["STRIPE"] = K_STRIPE;
  Keyword_set["STYLE"] = K_STYLE;
  Keyword_set["STYLES"] = K_STYLES;
  Keyword_set["SUBNET"] = K_SUBNET;
  Keyword_set["SUM"] = K_SUM;
  Keyword_set["SUPPLYSENSITIVITY"] = K_SUPPLYSENSITIVITY;
  Keyword_set["SYNTHESIZED"] = K_SYNTHESIZED;
  Keyword_set["TAPER"] = K_TAPER;
  Keyword_set["TAPERRULE"] = K_TAPERRULE;
  Keyword_set["TECHNOLOGY"] = K_TECH;
  Keyword_set["TEST"] = K_TEST;
  Keyword_set["TIEOFF"] = K_TIEOFF;
  Keyword_set["TIMING"] = K_TIMING;
  Keyword_set["TIMINGDISABLES"] = K_TIMINGDISABLES;
  Keyword_set["TOCLOCKPIN"] = K_TOCLOCKPIN;
  Keyword_set["TOCOMPPIN"] = K_TOCOMPPIN;
  Keyword_set["TOIOPIN"] = K_TOIOPIN;
  Keyword_set["TOPIN"] = K_TOPIN;
  Keyword_set["TOPRIGHT"] = K_TOPRIGHT;
  Keyword_set["TRACKS"] = K_TRACKS;
  Keyword_set["TRUNK"] = K_TRUNK;
  Keyword_set["TURNOFF"] = K_TURNOFF;
  Keyword_set["TYPE"] = K_TYPE;
  Keyword_set["UNITS"] = K_UNITS;
  Keyword_set["UNPLACED"] = K_UNPLACED;
  Keyword_set["USE"] = K_USE;
  Keyword_set["USER"] = K_USER;
  Keyword_set["VARIABLE"] = K_VARIABLE;
  Keyword_set["VERSION"] = K_VERSION;
  Keyword_set["VERTICAL"] = K_VERTICAL;
  Keyword_set["VIA"] = K_VIA;
  Keyword_set["VIARULE"] = K_VIARULE;
  Keyword_set["VIAS"] = K_VIAS;
  Keyword_set["VIRTUAL"] = K_VIRTUAL;
  Keyword_set["VOLTAGE"] = K_VOLTAGE;
  Keyword_set["VPIN"] = K_VPIN;
  Keyword_set["W"] = K_W;
  Keyword_set["WEIGHT"] = K_WEIGHT;
  Keyword_set["WIDTH"] = K_WIDTH;
  Keyword_set["WIRECAP"] = K_WIRECAP;
  Keyword_set["WIREEXT"] = K_WIREEXT;
  Keyword_set["WIREDLOGIC"] = K_WIREDLOGIC;
  Keyword_set["X"] = K_X;
  Keyword_set["XTALK"] = K_XTALK;
  Keyword_set["Y"] = K_Y;
}

<<<<<<< HEAD
defrSession::defrSession()
    : FileName(nullptr), reader_case_sensitive(0), UserData(nullptr)
{
}

END_DEF_PARSER_NAMESPACE
=======
END_LEFDEF_PARSER_NAMESPACE
>>>>>>> 845c124e
<|MERGE_RESOLUTION|>--- conflicted
+++ resolved
@@ -321,13 +321,4 @@
   Keyword_set["Y"] = K_Y;
 }
 
-<<<<<<< HEAD
-defrSession::defrSession()
-    : FileName(nullptr), reader_case_sensitive(0), UserData(nullptr)
-{
-}
-
-END_DEF_PARSER_NAMESPACE
-=======
-END_LEFDEF_PARSER_NAMESPACE
->>>>>>> 845c124e
+END_DEF_PARSER_NAMESPACE