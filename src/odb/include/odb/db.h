///////////////////////////////////////////////////////////////////////////////
// BSD 3-Clause License
//
// Copyright (c) 2019, Nefelus Inc
// All rights reserved.
//
// Redistribution and use in source and binary forms, with or without
// modification, are permitted provided that the following conditions are met:
//
// * Redistributions of source code must retain the above copyright notice, this
//   list of conditions and the following disclaimer.
//
// * Redistributions in binary form must reproduce the above copyright notice,
//   this list of conditions and the following disclaimer in the documentation
//   and/or other materials provided with the distribution.
//
// * Neither the name of the copyright holder nor the names of its
//   contributors may be used to endorse or promote products derived from
//   this software without specific prior written permission.
//
// THIS SOFTWARE IS PROVIDED BY THE COPYRIGHT HOLDERS AND CONTRIBUTORS "AS IS"
// AND ANY EXPRESS OR IMPLIED WARRANTIES, INCLUDING, BUT NOT LIMITED TO, THE
// IMPLIED WARRANTIES OF MERCHANTABILITY AND FITNESS FOR A PARTICULAR PURPOSE
// ARE DISCLAIMED. IN NO EVENT SHALL THE COPYRIGHT HOLDER OR CONTRIBUTORS BE
// LIABLE FOR ANY DIRECT, INDIRECT, INCIDENTAL, SPECIAL, EXEMPLARY, OR
// CONSEQUENTIAL DAMAGES (INCLUDING, BUT NOT LIMITED TO, PROCUREMENT OF
// SUBSTITUTE GOODS OR SERVICES; LOSS OF USE, DATA, OR PROFITS; OR BUSINESS
// INTERRUPTION) HOWEVER CAUSED AND ON ANY THEORY OF LIABILITY, WHETHER IN
// CONTRACT, STRICT LIABILITY, OR TORT (INCLUDING NEGLIGENCE OR OTHERWISE)
// ARISING IN ANY WAY OUT OF THE USE OF THIS SOFTWARE, EVEN IF ADVISED OF THE
// POSSIBILITY OF SUCH DAMAGE.

#pragma once

#include <cstdint>
#include <list>
#include <map>
#include <optional>
#include <set>
#include <string>
#include <variant>
#include <vector>

#include "dbMatrix.h"
#include "dbObject.h"
#include "dbSet.h"
#include "dbTypes.h"
#include "dbViaParams.h"
#include "geom.h"
#include "odb.h"

#define ADS_MAX_CORNER 10

namespace utl {
class Logger;
}

namespace odb {

class dbShape;
class lefout;
class dbViaParams;
class dbTransform;

template <class T>
class dbId;

// Forward declarations of all database objects
class dbDatabase;
class dbBox;
class dbJournalEntry;

// Property objects
class dbProperty;
class dbBoolProperty;
class dbStringProperty;
class dbIntProperty;
class dbDoubleProperty;

// Design objects
class dbChip;
class dbBlock;
class dbBTerm;
class dbNet;
class dbInst;
class dbITerm;
class dbVia;
class dbTrackGrid;
class dbObstruction;
class dbBlockage;
class dbWire;
class dbSWire;
class dbSBox;
class dbCapNode;
class dbRSeg;
class dbCCSeg;
class dbBlockSearch;
class dbRow;
class dbFill;
class dbTechAntennaPinModel;
class dbBlockCallBackObj;
class dbRegion;
class dbBPin;

// Lib objects
class dbLib;
class dbSite;
class dbMaster;
class dbMTerm;
class dbMPin;
class dbTarget;
class dbGDSLib;

// Tech objects
class dbTech;
class dbTechVia;
class dbTechViaRule;
class dbTechViaLayerRule;
class dbTechViaGenerateRule;
class dbTechNonDefaultRule;
class dbTechLayerRule;
class dbTechLayerSpacingRule;
class dbTechLayerAntennaRule;
class dbTechMinCutRule;
class dbTechMinEncRule;
class dbTechV55InfluenceEntry;
class dbTechSameNetRule;
class dbViaParams;

// Generator Code Begin ClassDeclarations
class dbAccessPoint;
class dbBusPort;
class dbDft;
class dbGCellGrid;
class dbGDSBoundary;
class dbGDSBox;
class dbGDSNode;
class dbGDSPath;
class dbGDSSRef;
class dbGDSStructure;
class dbGDSText;
class dbGlobalConnect;
class dbGroup;
class dbGuide;
class dbIsolation;
class dbLevelShifter;
class dbLogicPort;
class dbMetalWidthViaMap;
class dbModBTerm;
class dbModInst;
class dbModITerm;
class dbModNet;
class dbModule;
class dbNetTrack;
class dbPolygon;
class dbPowerDomain;
class dbPowerSwitch;
class dbScanChain;
class dbScanInst;
class dbScanList;
class dbScanPartition;
class dbScanPin;
class dbTechLayer;
class dbTechLayerAreaRule;
class dbTechLayerArraySpacingRule;
class dbTechLayerCornerSpacingRule;
class dbTechLayerCutClassRule;
class dbTechLayerCutEnclosureRule;
class dbTechLayerCutSpacingRule;
class dbTechLayerCutSpacingTableDefRule;
class dbTechLayerCutSpacingTableOrthRule;
class dbTechLayerEolExtensionRule;
class dbTechLayerEolKeepOutRule;
class dbTechLayerForbiddenSpacingRule;
class dbTechLayerKeepOutZoneRule;
class dbTechLayerMaxSpacingRule;
class dbTechLayerMinCutRule;
class dbTechLayerMinStepRule;
class dbTechLayerSpacingEolRule;
class dbTechLayerSpacingTablePrlRule;
class dbTechLayerTwoWiresForbiddenSpcRule;
class dbTechLayerWidthTableRule;
class dbTechLayerWrongDirSpacingRule;
// Generator Code End ClassDeclarations

// Extraction Objects
class dbExtControl;

// Custom iterators
class dbModuleBusPortModBTermItr;
///
/// dbProperty - Property base class.
///
class dbProperty : public dbObject
{
 public:
  enum Type
  {
    // Do not change the order or the values of this enum.
    STRING_PROP = 0,
    BOOL_PROP = 1,
    INT_PROP = 2,
    DOUBLE_PROP = 3
  };

  /// Get the type of this property.
  Type getType();

  /// Get thetname of this property.
  std::string getName();

  /// Get the owner of this property
  dbObject* getPropOwner();

  /// Find the named property. Returns nullptr if the property does not exist.
  static dbProperty* find(dbObject* object, const char* name);

  /// Find the named property of the specified type. Returns nullptr if the
  /// property does not exist.
  static dbProperty* find(dbObject* object, const char* name, Type type);

  /// Destroy a specific property
  static void destroy(dbProperty* prop);
  /// Destroy all properties of the specific object
  static void destroyProperties(dbObject* obj);
  static dbSet<dbProperty> getProperties(dbObject* object);
  static dbSet<dbProperty>::iterator destroy(dbSet<dbProperty>::iterator itr);
  // 5.8
  static std::string writeProperties(dbObject* object);
  static std::string writePropValue(dbProperty* prop);
};

///
/// dbProperty - Boolean property.
///
class dbBoolProperty : public dbProperty
{
 public:
  /// Get the value of this property.
  bool getValue();

  /// Set the value of this property.
  void setValue(bool value);

  /// Create a bool property. Returns nullptr if a property with the same name
  /// already exists.
  static dbBoolProperty* create(dbObject* object, const char* name, bool value);

  /// Find the named property of type bool. Returns nullptr if the property does
  /// not exist.
  static dbBoolProperty* find(dbObject* object, const char* name);
};

///
/// dbProperty - String property.
///
class dbStringProperty : public dbProperty
{
 public:
  /// Get the value of this property.
  std::string getValue();

  /// Set the value of this property.
  void setValue(const char* value);

  /// Create a string property. Returns nullptr if a property with the same name
  /// already exists.
  static dbStringProperty* create(dbObject* object,
                                  const char* name,
                                  const char* value);

  /// Find the named property of type string. Returns nullptr if the property
  /// does not exist.
  static dbStringProperty* find(dbObject* object, const char* name);
};

///
/// dbProperty - Int property.
///
class dbIntProperty : public dbProperty
{
 public:
  /// Get the value of this property.
  int getValue();

  /// Set the value of this property.
  void setValue(int value);

  /// Create a int property. Returns nullptr if a property with the same name
  /// already exists.
  static dbIntProperty* create(dbObject* object, const char* name, int value);

  /// Find the named property of type int. Returns nullptr if the property does
  /// not exist.
  static dbIntProperty* find(dbObject* object, const char* name);
};

///
/// dbProperty - Double property.
///
class dbDoubleProperty : public dbProperty
{
 public:
  /// Get the value of this property.
  double getValue();

  /// Set the value of this property.
  void setValue(double value);

  /// Create a double property. Returns nullptr if a property with the same name
  /// already exists.
  static dbDoubleProperty* create(dbObject* object,
                                  const char* name,
                                  double value);

  /// Find the named property of type double. Returns nullptr if the property
  /// does not exist.
  static dbDoubleProperty* find(dbObject* object, const char* name);
};

///////////////////////////////////////////////////////////////////////////////
///
/// This class encapsulates a persitant ADS database.
/// You can open multiple databases, however, the number
/// of open databases is limited to the amount
/// of physical memory available.
///
///////////////////////////////////////////////////////////////////////////////
class dbDatabase : public dbObject
{
 public:
  ///
  /// Return the libs contained in the database. A database can contain
  /// multiple libs.
  ///
  dbSet<dbLib> getLibs();

  ///
  /// Find a specific lib.
  /// Returns nullptr if no lib was found.
  ///
  dbLib* findLib(const char* name);

  ///
  /// Return the techs contained in the database. A database can contain
  /// multiple techs.
  ///
  dbSet<dbTech> getTechs();

  ///
  /// Find a specific tech.
  /// Returns nullptr if no tech was found.
  ///
  dbTech* findTech(const char* name);

  ///
  /// Find a specific master
  /// Returns nullptr if no master is found.
  ///
  dbMaster* findMaster(const char* name);

  ///
  /// This function is used to delete unused master-cells.
  /// Returns the number of unused master-cells that have been deleted.
  ///
  int removeUnusedMasters();

  ///
  /// Get the chip of this database.
  /// Returns nullptr if no chip has been created.
  ///
  dbChip* getChip();

  ////////////////////////
  /// DEPRECATED
  ////////////////////////
  ///
  /// This is replaced by dbBlock::getTech() or dbLib::getTech().
  /// This is temporarily kept for legacy migration.
  /// Get the technology of this database if there is exactly one dbTech.
  /// Returns nullptr if no tech has been created.
  ///
  dbTech* getTech();

  ////////////////////////
  /// DEPRECATED
  ////////////////////////
  /// Return the chips contained in the database. A database can contain
  /// multiple chips.
  ///
  dbSet<dbChip> getChips();

  ///
  /// Returns the number of masters
  ///
  uint getNumberOfMasters();

  ///
  /// Read a database from this stream.
  /// WARNING: This function destroys the data currently in the database.
  /// Throws ZIOError..
  ///
  void read(std::istream& f);

  ///
  /// Write a database to this stream.
  /// Throws ZIOError..
  ///
  void write(std::ostream& file);

  ///
  /// ECO - The following methods implement a simple ECO mechanism for capturing
  /// netlist changes. The intent of the ECO mechanism is to support delta
  /// changes that occur in a "remote" node that must be applied back to the
  /// "master" node. Being as such, the database on the "remote" must be an
  /// exact copy of the "master" database, prior to changes. Furthermore, the
  /// "master" database cannot change prior to commiting the eco to the block.
  ///
  /// WARNING: If these invariants does not hold then the results will be
  ///          unpredictable.
  ///

  ///
  /// Begin collecting netlist changes on specified block.
  ///
  /// NOTE: Eco changes can not be nested at this time.
  ///
  static void beginEco(dbBlock* block);

  ///
  /// End collecting netlist changes on specified block.
  ///
  static void endEco(dbBlock* block);

  ///
  /// Returns true of the pending eco is empty
  ///
  static bool ecoEmpty(dbBlock* block);

  ///
  /// Read the eco changes from the specified stream to be applied to the
  /// specified block.
  ///
  static void readEco(dbBlock* block, const char* filename);

  ///
  /// Write the eco netlist changes to the specified stream.
  ///
  static void writeEco(dbBlock* block, const char* filename);
  static int checkEco(dbBlock* block);

  ///
  /// Commit any pending netlist changes.
  ///
  static void commitEco(dbBlock* block);

  ///
  /// Undo any pending netlist changes.  Only supports:
  ///   create and destroy of dbInst and dbNet
  ///   dbInst::swapMaster
  ///   connect and disconnect of dbBTerm and dbITerm
  ///
  static void undoEco(dbBlock* block);

  ///
  /// links to utl::Logger
  ///
  void setLogger(utl::Logger* logger);

  ///
  /// Initializes the database to nothing.
  ///
  void clear();

  ///
  /// Create an instance of a database
  ///
  static dbDatabase* create();

  ///
  /// Detroy an instance of a database
  ///
  static void destroy(dbDatabase* db);

  ///
  /// Create a duplicate (IN-MEMORY) instance of a database.
  ///
  /// WARNING: This action may result in an out-of-memory condition if
  ///          there is not enough memory (or swap space) to maintain
  ///          multiple in-core databases.
  ///
  static dbDatabase* duplicate(dbDatabase* db);

  ///
  /// diff the two databases
  /// Returns true if differences were found.
  ///
  static bool diff(dbDatabase* db0,
                   dbDatabase* db1,
                   FILE* file,
                   int indent_per_level);
  ///
  /// Translate a database-id back to a pointer.
  ///
  static dbDatabase* getDatabase(uint oid);
};

///////////////////////////////////////////////////////////////////////////////
///
/// A box is the element used to represent layout shapes.
///
///////////////////////////////////////////////////////////////////////////////
class dbBox : public dbObject
{
 public:
  ///
  /// Get the lower coordinate.
  ///
  int xMin();

  ///
  /// Get the lower y coordinate.
  ///
  int yMin();

  ///
  /// Get the high x coordinate.
  ///
  int xMax();

  ///
  /// Get the high y coordinate.
  ///
  int yMax();

  ///
  /// Returns true if this box represents a via
  ///
  bool isVia();

  ///
  /// Get tech-via this box represents.
  /// returns nullptr if this box does not represent a tech-via
  ///
  dbTechVia* getTechVia();

  ///
  /// Get block-via this box represents.
  /// returns nullptr if this box does not represent a block-via
  ///
  dbVia* getBlockVia();

  ///
  /// Return the placed location of this via.
  ///
  void getViaXY(int& x, int& y);

  ///
  /// Return the placed location of this via.
  ///
  Point getViaXY();

  ///
  /// Get the box bounding points.
  ///
  Rect getBox();

  ///
  /// Get the translated boxes of this via
  ///
  void getViaBoxes(std::vector<dbShape>& shapes);

  ///
  /// Get the translated boxes of this via on the given layer
  ///
  void getViaLayerBoxes(dbTechLayer* layer, std::vector<dbShape>& shapes);

  ///
  /// Get the width (xMax-xMin) of the box.
  ///
  int getDir();

  ///
  /// Get the width (xMax-xMin) of the box.
  ///
  uint getDX();

  int getDesignRuleWidth() const;

  void setDesignRuleWidth(int);

  ///
  /// Get the height (yMax-yMin) of the box.
  ///
  uint getDY();
  uint getWidth(uint dir = 1);
  uint getLength(uint dir = 1);

  ///
  /// Set temporary flag visited
  ///
  void setVisited(bool value);
  bool isVisited();

  ///
  /// Get the owner of this box
  ///
  dbObject* getBoxOwner();

  ///
  /// Get the owner type of this box
  ///
  dbBoxOwner getOwnerType();

  ///
  /// Get the layer of this box.
  /// Returns nullptr if this shape is an object bbox.
  /// These bboxes have no layer.
  ///     dbBlock    - bbox has no layer
  ///     dbInst     - bbox has no layer
  ///     dbVia      - bbox has no layer
  ///     dbTechVia  - bbox has no layer
  ///
  /// These bboxes have no layer.
  ///    All dbBox(s) that represent VIA's.
  ///
  dbTechLayer* getTechLayer();

  ///
  /// Get the layer mask assigned to this box.
  /// Returns 0 is not assigned or bbox has no layer
  ///
  uint getLayerMask();

  ///
  /// Sets the layer mask for this box.
  ///
  void setLayerMask(uint mask);

  ///
  /// Add a physical pin to a dbBPin.
  /// Returns nullptr if this dbBPin already has a pin.
  ///
  static dbBox* create(dbBPin* bpin,
                       dbTechLayer* layer,
                       int x1,
                       int y1,
                       int x2,
                       int y2,
                       uint mask = 0);

  ///
  /// Add a box to a block-via.
  ///
  static dbBox* create(dbVia* via,
                       dbTechLayer* layer,
                       int x1,
                       int y1,
                       int x2,
                       int y2);

  ///
  /// Add an obstruction to a master.
  ///
  static dbBox* create(dbMaster* master,
                       dbTechLayer* layer,
                       int x1,
                       int y1,
                       int x2,
                       int y2);

  ///
  /// Add a via obstrction to a master.
  /// This function may fail and return nullptr if this via has no shapes.
  ///
  static dbBox* create(dbMaster* master, dbTechVia* via, int x, int y);

  ///
  /// Add a wire-shape to a master-pin.
  ///
  static dbBox* create(dbMPin* pin,
                       dbTechLayer* layer,
                       int x1,
                       int y1,
                       int x2,
                       int y2);

  ///
  /// Add a wire-shape to a polygon.
  ///
  static dbBox* create(dbPolygon* pbox, int x1, int y1, int x2, int y2);

  ///
  /// Add a via obstrction to a master-pin.
  /// This function may fail and return nullptr if this via has no shapes.
  ///
  static dbBox* create(dbMPin* pin, dbTechVia* via, int x, int y);

  ///
  /// Add a shape to a tech-via;
  ///
  static dbBox* create(dbTechVia* via,
                       dbTechLayer* layer,
                       int x1,
                       int y1,
                       int x2,
                       int y2);

  ///
  /// Add a boundary to a region
  ///
  static dbBox* create(dbRegion* region, int x1, int y1, int x2, int y2);

  ///
  /// Create a halo on an instance.
  ///
  static dbBox* create(dbInst* inst, int x1, int y1, int x2, int y2);

  ///
  /// Translate a database-id back to a pointer.
  /// This function translates any dbBox which is part of a block.
  ///
  static dbBox* getBox(dbBlock* block, uint oid);

  /// Translate a database-id back to a pointer.
  /// This function translates any dbBox which is part of a tech.
  ///
  static dbBox* getBox(dbTech* tech, uint oid);

  ///
  /// Translate a database-id back to a pointer.
  /// This function translates any dbBox whichs is part of a master.
  ///
  static dbBox* getBox(dbMaster* master, uint oid);
};

///////////////////////////////////////////////////////////////////////////////
///
/// A sbox is the element used to represent special layout shapes.
///
///////////////////////////////////////////////////////////////////////////////
class dbSBox : public dbBox
{
 public:
  /// Direction of segment
  enum Direction
  {
    UNDEFINED = 0,
    HORIZONTAL = 1,
    VERTICAL = 2,
    OCTILINEAR = 3
  };

  ///
  /// Get the shape type of this wire.
  ///
  dbWireShapeType getWireShapeType();

  ///
  /// Return the specified direction of this segment
  ///
  Direction getDirection();

  ///
  /// Get the swire of this shape
  ///
  dbSWire* getSWire();

  ///
  /// Get Oct Wire Shape
  ///
  Oct getOct();

  ///
  /// Get via mask for bottom layer of via
  ///
  uint getViaBottomLayerMask();

  ///
  /// Get via mask for cut layer of via
  ///
  uint getViaCutLayerMask();

  ///
  /// Get via mask for top layer of via
  ///
  uint getViaTopLayerMask();

  ///
  /// Set via masks
  ///
  void setViaLayerMask(uint bottom, uint cut, uint top);

  ///
  /// Has via mask
  ///
  bool hasViaLayerMasks();

  ///
  /// Create a set of new sboxes from a via array
  ///
  std::vector<dbSBox*> smashVia();

  ///
  /// Add a rect to a dbSWire.
  ///
  /// If direction == UNDEFINED
  ///    |(x2-x1)| must be an even number or |(y2-y1)| must be an even number
  ///
  /// If direction == HORIZONTAL
  ///    |(y2-y1)| must be an even number
  ///
  /// If direction == VERTICAL
  ///    |(x2-x1)| must be an even number
  ///
  /// If the direction sementics are not met, this function will return nullptr.
  ///
  /// These requirements are a result that the current DEF semantics (5.5) use
  /// PATH statements to output these rectangles, the paths must have even
  /// widths.
  static dbSBox* create(dbSWire* swire,
                        dbTechLayer* layer,
                        int x1,
                        int y1,
                        int x2,
                        int y2,
                        dbWireShapeType type,
                        Direction dir = UNDEFINED,
                        int width = 0);

  ///
  /// Add a block-via to a dbSWire
  /// This function may fail and return nullptr if this via has no shapes.
  ///
  static dbSBox* create(dbSWire* swire,
                        dbVia* via,
                        int x,
                        int y,
                        dbWireShapeType type);

  ///
  /// Add a tech-via to a dbSWire.
  /// This function may fail and return nullptr if this via has no shapes.
  ///
  static dbSBox* create(dbSWire* swire,
                        dbTechVia* via,
                        int x,
                        int y,
                        dbWireShapeType type);

  ///
  /// Translate a database-id back to a pointer.
  /// This function translates any dbBox whichs is part of a block
  ///
  static dbSBox* getSBox(dbBlock* block, uint oid);

  ///
  /// Destroy a SBox.
  ///
  static void destroy(dbSBox* box);
};

///////////////////////////////////////////////////////////////////////////////
///
/// A Chip is the element the represents a VLSI/ASIC IC.
///
///////////////////////////////////////////////////////////////////////////////
class dbChip : public dbObject
{
 public:
  ///
  /// Get the top-block of this chip.
  /// Returns nullptr if a top-block has NOT been created.
  ///
  dbBlock* getBlock();

  ///
  /// Create a new chip.
  /// Returns nullptr if a chip already exists.
  /// Returns nullptr if there is no database technology.
  ///
  static dbChip* create(dbDatabase* db);

  ///
  /// Translate a database-id back to a pointer.
  ///
  static dbChip* getChip(dbDatabase* db, uint oid);

  ///
  /// Destroy a chip.
  ///
  static void destroy(dbChip* chip);
};

///////////////////////////////////////////////////////////////////////////////
///
/// A Block is the element used to represent a layout-netlist.
/// A Block can have multiple children, however, currently only two-levels
/// of hierarchy is supported.
///
///////////////////////////////////////////////////////////////////////////////
class dbBlock : public dbObject
{
 public:
  ///
  /// Get block chip name.
  ///
  std::string getName();

  ///
  /// Get the block chip name.
  ///
  const char* getConstName();

  ///
  /// Get the bounding box of this block.
  ///
  dbBox* getBBox();

  ///
  /// Get the chip this block belongs too.
  ///
  dbChip* getChip();

  ///
  /// Get the database this block belongs too.
  ///
  dbDatabase* getDataBase();

  ///
  /// Get the technology of this block
  ///
  dbTech* getTech();

  ///
  /// Get the parent block this block. Returns nullptr if this block is the
  /// top-block of the chip.
  ///
  dbBlock* getParent();

  ///
  /// Returns the hierarchical parent of this block if it exists.
  ///
  dbInst* getParentInst();

  ///
  /// Returns the top module of this block.
  ///
  dbModule* getTopModule();

  ///
  /// Get the child blocks of this block.
  ///
  dbSet<dbBlock> getChildren();

  ///
  /// Find a specific child-block of this block.
  /// Returns nullptr if the object was not found.
  ///
  dbBlock* findChild(const char* name);

  ///
  /// Get all the block-terminals of this block.
  ///
  dbSet<dbBTerm> getBTerms();

  ///
  /// Find a specific bterm of this block.
  /// Returns nullptr if the object was not found.
  ///
  dbBTerm* findBTerm(const char* name);

  ///
  /// Get all the instance-terminals of this block.
  ///
  dbSet<dbITerm> getITerms();

  ///
  /// Get the instances of this block.
  ///
  dbSet<dbInst> getInsts();

  ///
  /// Get the modules of this block.
  ///
  dbSet<dbModule> getModules();

  ///
  /// Get the modinsts of this block.
  ///
  dbSet<dbModInst> getModInsts();
  dbSet<dbModNet> getModNets();
  dbSet<dbModBTerm> getModBTerms();

  ///
  /// Get the Power Domains of this block.
  ///
  dbSet<dbPowerDomain> getPowerDomains();

  ///
  /// Get the Logic Ports of this block.
  ///
  dbSet<dbLogicPort> getLogicPorts();

  ///
  /// Get the Power Switches of this block.
  ///
  dbSet<dbPowerSwitch> getPowerSwitches();

  ///
  /// Get the Isolations of this block.
  ///
  dbSet<dbIsolation> getIsolations();

  ///
  /// Get the LevelShifters of this block.
  ///
  dbSet<dbLevelShifter> getLevelShifters();

  ///
  /// Get the groups of this block.
  ///
  dbSet<dbGroup> getGroups();

  ///
  /// Get the access points of this block.
  ///
  dbSet<dbAccessPoint> getAccessPoints();

  ///
  /// Get the global connects of this block.
  ///
  dbSet<dbGlobalConnect> getGlobalConnects();

  ///
  /// Evaluate global connect rules on this block.
  /// and helper functions for global connections
  /// on this block.
  ///
  int globalConnect();
  int globalConnect(dbGlobalConnect* gc);
  int addGlobalConnect(dbRegion* region,
                       const char* instPattern,
                       const char* pinPattern,
                       dbNet* net,
                       bool do_connect);
  void reportGlobalConnect();
  void clearGlobalConnect();

  ///
  /// Get the component mask shift layers.
  ///
  std::vector<dbTechLayer*> getComponentMaskShift();

  ///
  /// Set the component mask shift layers.
  ///
  void setComponentMaskShift(const std::vector<dbTechLayer*>& layers);

  ///
  /// Find a specific instance of this block.
  /// Returns nullptr if the object was not found.
  ///
  dbInst* findInst(const char* name);

  ///
  /// Find a specific module in this block.
  /// Returns nullptr if the object was not found.
  ///
  dbModule* findModule(const char* name);

  ///
  /// Find a specific modinst in this block. path is
  /// master_module_name/modinst_name Returns nullptr if the object was not
  /// found.
  ///
  dbModInst* findModInst(const char* path);

  ///
  /// Find a specific PowerDomain in this block.
  /// Returns nullptr if the object was not found.
  ///
  dbPowerDomain* findPowerDomain(const char* name);

  ///
  /// Find a specific LogicPort in this block.
  /// Returns nullptr if the object was not found.
  ///
  dbLogicPort* findLogicPort(const char* name);

  ///
  /// Find a specific PowerSwitch in this block.
  /// Returns nullptr if the object was not found.
  ///
  dbPowerSwitch* findPowerSwitch(const char* name);

  ///
  /// Find a specific Isolation in this block.
  /// Returns nullptr if the object was not found.
  ///
  dbIsolation* findIsolation(const char* name);

  ///
  /// Find a specific LevelShifter in this block.
  /// Returns nullptr if the object was not found.
  ///
  dbLevelShifter* findLevelShifter(const char* name);

  ///
  /// Find a specific group in this block.
  /// Returns nullptr if the object was not found.
  ///
  dbGroup* findGroup(const char* name);

  ///
  /// Find a set of insts. Each name can be real name, or Ixxx, or xxx,
  /// where xxx is the inst oid.
  ///
  bool findSomeInst(const char* names, std::vector<dbInst*>& insts);

  ///
  /// Find a set of masters. Each name can be real name
  ///
  bool findSomeMaster(const char* names, std::vector<dbMaster*>& masters);

  ///
  /// Find a specific iterm of this block.
  ///
  /// The iterm name must be of the form:
  ///
  ///     <instanceName><hierDelimeter><termName>
  ///
  /// For example:   inst0/A
  ///
  dbITerm* findITerm(const char* name);

  ///
  /// Get the obstructions of this block
  ///
  dbSet<dbObstruction> getObstructions();

  ///
  /// Get the blockages of this block
  ///
  dbSet<dbBlockage> getBlockages();

  ///
  /// Get the nets of this block
  ///
  dbSet<dbNet> getNets();

  ///
  /// Get the capNodes of this block
  ///
  dbSet<dbCapNode> getCapNodes();

  ///
  /// Get the rsegs of this block
  ///
  dbSet<dbRSeg> getRSegs();

  ///
  /// Find a specific net of this block.
  /// Returns nullptr if the object was not found.
  ///
  dbNet* findNet(const char* name);

  ///
  /// Find a set of nets. Each name can be real name, or Nxxx, or xxx,
  /// where xxx is the net oid.
  ///
  bool findSomeNet(const char* names, std::vector<dbNet*>& nets);

  //
  // Utility to write db file
  //
  // void dbBlock::writeDb(char *filename, int allNode=0);
  void writeDb(char* filename, int allNode = 0);

  //
  // Utility to write guides file
  //
  void writeGuides(const char* filename) const;

  ///
  /// Find a specific via of this block.
  /// Returns nullptr if the object was not found.
  ///
  dbVia* findVia(const char* name);

  ///
  /// Get the vias of this block
  ///
  dbSet<dbVia> getVias();

  ///
  /// Get the GCell grid of this block
  /// Returns nullptr if no grid exists.
  ///
  dbGCellGrid* getGCellGrid();

  ///
  /// Get the DEF units of this technology.
  ///
  int getDefUnits();

  ///
  /// Set the DEF units of this technology.
  ///
  void setDefUnits(int units);

  ///
  /// Get the Database units per micron.
  ///
  int getDbUnitsPerMicron();

  ///
  /// Convert a length from database units (DBUs) to microns.
  ///
  double dbuToMicrons(int dbu);
  double dbuToMicrons(unsigned int dbu);
  double dbuToMicrons(int64_t dbu);
  double dbuToMicrons(double dbu);

  ///
  /// Convert an area from database units squared (DBU^2) to square microns.
  ///
  double dbuAreaToMicrons(const int64_t dbu_area);

  ///
  /// Convert a length from microns to database units (DBUs).
  ///
  int micronsToDbu(double microns);

  ///
  /// Convert an area from square microns to database units squared (DBU^2).
  ///
  int64_t micronsAreaToDbu(const double micronsArea);

  ///
  /// Get the hierarchy delimeter.
  /// Returns (0) if the delimeter was not set.
  /// A hierarchy delimeter can only be set at the time
  /// a block is created.
  ///
  char getHierarchyDelimeter();

  ///
  /// Set the bus name delimeters
  ///
  void setBusDelimeters(char left, char right);

  ///
  /// Get the bus name delimeters
  /// Left and Right are set to "zero" if the bus delimeters
  /// were not set.
  ///
  void getBusDelimeters(char& left, char& right);

  ///
  /// Get extraction counters
  ///
  void getExtCount(int& numOfNet,
                   int& numOfRSeg,
                   int& numOfCapNode,
                   int& numOfCCSeg);

  ///
  /// Copy RC values from one extDb to another.
  ///
  void copyExtDb(uint fr,
                 uint to,
                 uint extDbCnt,
                 double resFactor,
                 double ccFactor,
                 double gndcFactor);

  ///
  /// Adjust RC values.
  ///
  void adjustRC(double resFactor, double ccFactor, double gndcFactor);

  ///
  /// add cc capacitance to gnd capacitance of capNodes of this block
  ///
  bool groundCC(float gndFactor);

  ///
  /// adjust CC's of nets
  ///
  bool adjustCC(float adjFactor,
                double ccThreshHold,
                std::vector<dbNet*>& nets,
                std::vector<dbNet*>& halonets);

  ///
  /// undo adjusted CC
  ///
  void undoAdjustedCC(std::vector<dbNet*>& nets, std::vector<dbNet*>& halonets);

  ///
  /// Get the number of process corners.
  ///
  int getCornerCount();

  ///
  /// having independent extraction corners ?
  ///
  bool extCornersAreIndependent();

  ///
  /// Get the number of corners kept n this block
  ///
  int getCornersPerBlock();

  ///
  /// Get the number of ext dbs
  ///
  int getExtDbCount();

  ///
  /// Get ext corner name by the index in ext Db
  ///
  void getExtCornerName(int corner, char* cName);

  ///
  /// Get the index in ext Db by name
  ///
  int getExtCornerIndex(const char* cornerName);

  ///
  /// Set corner name list
  ///
  void setCornerNameList(const char* name_list);

  ///
  /// Get corner name list
  ///
  char* getCornerNameList();

  ///
  /// Set the number of process corners. The maximum number of
  /// process corners is limited to 256. This method will
  /// delete all dbRCSeg, dbCCSeg, which depend on this value.
  ///
  void setCornerCount(int cornerCnt, int extDbCnt, const char* name_list);
  void setCornerCount(int cnt);

  ///
  /// Set the number of corners kept in this block
  ///
  void setCornersPerBlock(int cornersPerBlock);

  ///
  /// Initialize the parasitics value tables
  ///
  void initParasiticsValueTables();

  ///
  /// create child block for one extraction corner
  ///
  dbBlock* createExtCornerBlock(uint corner);
  ///
  /// find child block for one extraction corner
  ///
  dbBlock* findExtCornerBlock(uint corner);
  ///
  /// get extraction data block for one extraction corner
  ///
  dbBlock* getExtCornerBlock(uint corner);

  ///
  /// Get the track-grids of this block.
  ///
  dbSet<dbTrackGrid> getTrackGrids();

  ///
  /// Find a specific track-grid.
  /// Returns nullptr if a track-grid has not be defined for this layer.
  ///
  dbTrackGrid* findTrackGrid(dbTechLayer* layer);

  ///
  /// Get the rows of this block
  ///
  dbSet<dbRow> getRows();

  ///
  /// Get the fills in this block
  ///
  dbSet<dbFill> getFills();

  ///
  /// Get the list of masters used in this block.
  ///
  void getMasters(std::vector<dbMaster*>& masters);

  ///
  /// Set the die area. The die-area is considered a constant regardless
  /// of the geometric elements of the dbBlock. It is generally a constant
  /// declared in DEF.
  ///
  void setDieArea(const Rect& new_rect);

  ///
  /// Get the die area. The default die-area is (0,0,0,0).
  ///
  Rect getDieArea();

  ///
  /// Get the core area. This computes the bbox of the rows
  /// and is O(#rows) in runtime.
  ///
  Rect getCoreArea();

  ///
  /// Add region in the die area where IO pins cannot be placed
  ///
  void addBlockedRegionForPins(const Rect& region);

  ///
  /// Get the regions in the die area where IO pins cannot be placed
  ///
  const std::vector<Rect>& getBlockedRegionsForPins();

  ///
  /// Set the extmain instance.
  ///
  void setExtmi(void* ext);

  ///
  /// Get the extmain instance.
  ///
  void* getExtmi();

  ///
  /// Get the extraction control settings
  ///
  dbExtControl* getExtControl();

  ///
  /// Get the dbDft object for persistent dft structs
  ///
  dbDft* getDft() const;

  ///
  /// Get the minimum routing layer
  ///
  int getMinRoutingLayer() const;

  ///
  /// Set the minimum routing layer
  ///
  void setMinRoutingLayer(int min_routing_layer);

  ///
  /// Get the maximum routing layer
  ///
  int getMaxRoutingLayer() const;

  ///
  /// Set the maximum routing layer
  ///
  void setMaxRoutingLayer(int max_routing_layer);

  ///
  /// Set the minimum layer for clock
  ///
  int getMinLayerForClock() const;

  ///
  /// Set the minimum layer for clock
  ///
  void setMinLayerForClock(int min_layer_for_clock);

  ///
  /// Set the maximum layer for clock
  ///
  int getMaxLayerForClock() const;

  ///
  /// Set the maximum layer for clock
  ///
  void setMaxLayerForClock(int max_layer_for_clock);

  ///
  /// Get the extraction corner names
  ///
  void getExtCornerNames(std::list<std::string>& ecl);

  ///
  /// Get the capacitor-coupled segments.
  ///
  dbSet<dbCCSeg> getCCSegs();

  ///
  /// Build search database for fast area searches for insts
  ///
  // uint makeInstSearchDB();

  ///
  /// Get search database object for fast area searches on physical objects
  ///
  dbBlockSearch* getSearchDb();

  ///
  /// destroy coupling caps of nets
  ///
  void destroyCCs(std::vector<dbNet*>& nets);

  ///
  /// destroy RC segments of nets
  ///
  void destroyRSegs(std::vector<dbNet*>& nets);

  ///
  /// destroy capnodes of nets
  ///
  void destroyCNs(std::vector<dbNet*>& nets, bool cleanExtid);

  ///
  /// destroy parasitics of nets
  ///
  void destroyParasitics(std::vector<dbNet*>& nets);
  void destroyCornerParasitics(std::vector<dbNet*>& nets);

  ///
  /// get cc_halo_net's of input nets
  ///
  void getCcHaloNets(std::vector<dbNet*>& changedNets,
                     std::vector<dbNet*>& ccHaloNets);

  ///
  /// destroy old parasitics of nets
  ///
  void destroyOldParasitics(std::vector<dbNet*>& nets,
                            std::vector<uint>* capnn,
                            std::vector<uint>* rsegn);
  void destroyOldCornerParasitics(std::vector<dbNet*>& nets,
                                  std::vector<uint>& capnn,
                                  std::vector<uint>& rsegn);

  ///
  /// restore old parasitics of nets
  ///
  void restoreOldParasitics(std::vector<dbNet*>& nets,
                            bool coupled_rc,
                            std::vector<dbNet*>& ccHaloNets,
                            std::vector<uint>* capnn,
                            std::vector<uint>* rsegn);
  void restoreOldCornerParasitics(dbBlock* pBlock,
                                  std::vector<dbNet*>& nets,
                                  bool coupled_rc,
                                  std::vector<dbNet*>& ccHaloNets,
                                  std::vector<uint>& capnn,
                                  std::vector<uint>& rsegn);

  ///
  /// keep old parasitics of nets and replace by zeroRc's'
  ///
  void replaceOldParasitics(std::vector<dbNet*>& nets,
                            std::vector<uint>& capnn,
                            std::vector<uint>& rsegn);

  ///
  /// restore old parasitics
  ///
  void restoreOldParasitics(std::vector<dbNet*>& nets,
                            std::vector<uint>& capnn,
                            std::vector<uint>& rsegn);

  ///
  /// keep old parasitics of nets
  ///
  void keepOldParasitics(std::vector<dbNet*>& nets,
                         bool coupled_rc,
                         std::vector<dbNet*>& ccHaloNets,
                         std::vector<uint>* capnn,
                         std::vector<uint>* rsegn);
  void keepOldCornerParasitics(dbBlock* pBlock,
                               std::vector<dbNet*>& nets,
                               bool coupled_rc,
                               std::vector<dbNet*>& ccHaloNets,
                               std::vector<uint>& capnn,
                               std::vector<uint>& rsegn);

  ///
  /// merge rsegs before doing exttree
  ///
  void preExttreeMergeRC(double max_cap, uint corner);

  ///
  /// check if signal, clock and special nets are routed
  ///
  bool designIsRouted(bool verbose);

  ///
  /// clear
  ///
  void clear();

  ///
  /// get wire_updated nets
  ///
  void getWireUpdatedNets(std::vector<dbNet*>& nets);

  ///
  /// return the regions of this design
  ///
  dbSet<dbRegion> getRegions();

  ///
  /// Find a specific region. Returns nullptr if the region was not found.
  ///
  dbRegion* findRegion(const char* name);

  ///
  ///  Find the non-default-rule
  ///
  dbTechNonDefaultRule* findNonDefaultRule(const char* name);

  ///
  ///  Get the non-default-rules specific to this block.
  ///
  dbSet<dbTechNonDefaultRule> getNonDefaultRules();

  ///
  ///  Levelelize from set of insts
  ///
  uint levelize(std::vector<dbInst*>& startingInsts,
                std::vector<dbInst*>& instsToBeLeveled);

  ///
  ///  Levelelize from Primary inputs or inout to sequential
  ///
  uint levelizeFromPrimaryInputs();

  ///
  ///  Levelelize from sequential
  ///
  uint levelizeFromSequential();

  ///
  ///  Mark inst backwards usinh user flag 2
  ///
  int markBackwardsUser2(dbInst* firstInst,
                         bool mark,
                         std::vector<dbInst*>& resultTable);

  ///
  ///  Mark inst backwards usinh user flag 2
  ///
  int markBackwardsUser2(std::vector<dbInst*>& startingInsts,
                         std::vector<dbInst*>& instsToBeLeveled,
                         bool mark,
                         std::vector<dbInst*>& resultTable);

  ///
  ///  Mark net backwards using user flag 2
  ///
  int markBackwardsUser2(dbNet* net,
                         bool mark,
                         std::vector<dbInst*>& resultTable);

  ///
  ///  Mark net backwards using user flag 2
  ///
  int markBackwardsUser2(dbNet* net,
                         std::vector<dbInst*>& instsToMark,
                         bool mark,
                         std::vector<dbInst*>& resultTable);

  ///
  /// set First driving iterm on all signal nets; set 0 is none exists
  void setDrivingItermsforNets();

  void clearUserInstFlags();

 public:
  ///
  /// This method copies the via-table from the src block to the destination
  /// block.
  ///
  /// WARNING: This method deletes any vias previously defined in the
  /// destination block.
  ///          If there are wire which reference these vias, the references will
  ///          be left dangling.
  ///
  static void copyViaTable(dbBlock* dst, dbBlock* src);

  ///
  /// Create a chip's top-block. Returns nullptr of a top-block already
  /// exists.
  /// If tech is null then the db must contain only one dbTech.
  ///
  static dbBlock* create(dbChip* chip,
                         const char* name,
                         dbTech* tech = nullptr,
                         char hier_delimeter = 0);

  ///
  /// Create a hierachical/child block. This block has no connectivity.
  /// If tech is null then the tech will be taken from 'block'
  /// Returns nullptr if a block with the same name exists.
  ///
  static dbBlock* create(dbBlock* block,
                         const char* name,
                         dbTech* tech = nullptr,
                         char hier_delimeter = 0);

  ///
  /// duplicate - Make a duplicate of the specified "child" block. If name ==
  /// nullptr, the name of the block is also duplicated. If the duplicated block
  /// does not have a unique name, then "findChild" may return an incorrect
  /// block. UNIQUE child-block-names are not enforced! (This should be fixed)!
  ///
  /// A top-block can not be duplicated. This methods returns nullptr if the
  /// specified block has not parent.
  ///
  static dbBlock* duplicate(dbBlock* block, const char* name = nullptr);

  ///
  /// Translate a database-id back to a pointer.
  ///
  static dbBlock* getBlock(dbChip* chip, uint oid);

  ///
  /// Translate a database-id back to a pointer.
  ///
  static dbBlock* getBlock(dbBlock* block, uint oid);

  ///
  /// Destroy a block.
  ///
  static void destroy(dbBlock* block);

  ///
  /// Delete the bterm from the block.
  ///
  static dbSet<dbBlock>::iterator destroy(dbSet<dbBlock>::iterator& itr);

  ///
  /// Show the netlist differences of these blocks
  /// Returns true if differences were found.
  ///
  static bool differences(dbBlock* block1,
                          dbBlock* block2,
                          FILE* out,
                          int indent_per_level = 4);

 private:
  void ComputeBBox();
};

///////////////////////////////////////////////////////////////////////////////
///
/// A block-terminal is the element used to represent connections in/out of
/// a block.
///
///////////////////////////////////////////////////////////////////////////////
class dbBTerm : public dbObject
{
 public:
  ///
  /// Get the block-terminal name.
  ///
  std::string getName();

  ///
  /// Get the block-terminal name.
  ///
  const char* getConstName();

  ///
  /// Change the name of the bterm.
  /// Returns true if successful.
  /// Returns false if a bterm with the same name already exists.
  ///
  bool rename(const char* name);

  ///
  /// Get bbox of this term (ie the bbox of the bpins)
  ///
  Rect getBBox();

  ///
  /// Set the signal type of this block-terminal.
  ///
  void setSigType(dbSigType type);

  ///
  /// Get the signal type of this block-terminal.
  ///
  dbSigType getSigType();

  ///
  /// Set the IO direction of this block-terminal.
  ///
  void setIoType(dbIoType type);

  ///
  /// Get the IO direction of this block-terminal.
  ///
  dbIoType getIoType();

  ///
  /// Set spef mark of this block-terminal.
  ///
  void setSpefMark(uint v);

  ///
  /// get spef mark of this block-terminal.
  ///
  bool isSetSpefMark();

  ///
  /// Set mark of this block-terminal.
  ///
  void setMark(uint v);

  ///
  /// get mark of this block-terminal.
  ///
  bool isSetMark();

  ///
  /// set ext id of this block-terminal.
  ///
  void setExtId(uint v);

  ///
  /// get ext id of this block-terminal.
  ///
  uint getExtId();

  ///
  /// is this terminal SPECIAL (i.e. not for regular signal routing).
  ///
  bool isSpecial() const;

  ///
  /// set SPECIAL attribute -- expected to be done once by DEF parser.
  ///
  void setSpecial();

  ///
  /// Get the net of this block-terminal.
  ///
  dbNet* getNet();

  ///
  /// Get the mod net of this block-terminal.
  dbModNet* getModNet();
  ///

  /// Disconnect the block-terminal from it's net.
  ///
  void disconnect();

  /// Connect the block-terminal to net.
  ///
  void connect(dbNet* net);
  void connect(dbModNet* mod_net);

  ///
  /// Get the block of this block-terminal.
  ///
  dbBlock* getBlock() const;

  ///
  /// Get the hierarchical parent iterm of this bterm.
  ///
  /// Returns nullptr if this bterm has no parent iterm.
  ///
  ///
  ///     (top-block)
  ///     +------------------------------------------------------------------+
  ///     |                                                                  |
  ///     |                                                                  |
  ///     |                                                                  |
  ///     |               (child-block / instance)                           |
  ///     |               +----------------------------------+               |
  ///     |               |                                  |               |
  ///     |B             I|B                                 |               |
  ///     |o.............o|o..........                       |               |
  ///     |  (net in      |  (net in child-block)            |               |
  ///     |   top-block)  |                                  |               |
  ///     |               |                                  |               |
  ///     |               |                                  |               |
  ///     |               |                                  |               |
  ///     |               |                                  |               |
  ///     |               +----------------------------------+               |
  ///     |                                                                  |
  ///     |                                                                  |
  ///     +------------------------------------------------------------------+
  ///
  ///
  /// B = dbBterm
  /// I = dbIterm
  ///
  dbITerm* getITerm();

  ///
  /// Get the bpins of this bterm.
  ///
  dbSet<dbBPin> getBPins();

  ///
  /// This method finds the first "placed" dbPin box.
  /// returns false if there are no placed bpins.
  ///
  bool getFirstPin(dbShape& shape);

  ///
  /// This method finds the location the first "placed" dbPin box.
  /// The location is the computed center of the bbox.
  /// returns false if there are no placed bpins. x and y are set to zero.
  //
  bool getFirstPinLocation(int& x, int& y);

  ///
  /// This method returns the placementstatus of the first dbBPin.
  /// Returns NONE if bterm has no dbPins.
  ///
  dbPlacementStatus getFirstPinPlacementStatus();

  ///
  /// Get the ground sensistivity pin (5.6 DEF)
  ///
  dbBTerm* getGroundPin();

  ///
  /// Set the ground sensistivity pin (5.6 DEF)
  ///
  void setGroundPin(dbBTerm* pin);

  ///
  /// Get the supply sensistivity pin (5.6 DEF)
  ///
  dbBTerm* getSupplyPin();

  ///
  /// Set the supply sensistivity pin (5.6 DEF)
  ///
  void setSupplyPin(dbBTerm* pin);

  ///
  /// Create a new block-terminal.
  /// Returns nullptr if a bterm with this name already exists
  ///
  static dbBTerm* create(dbNet* net, const char* name);

  ///
  /// Delete the bterm from the block.
  ///
  static void destroy(dbBTerm* bterm);

  ///
  /// Delete the bterm from the block.

  static dbSet<dbBTerm>::iterator destroy(dbSet<dbBTerm>::iterator& itr);

  ///
  /// Translate a database-id back to a pointer.
  ///
  static dbBTerm* getBTerm(dbBlock* block, uint oid);

  uint32_t staVertexId();
  void staSetVertexId(uint32_t id);

  ///
  /// Set the region where the BTerm is constrained
  ///
  void setConstraintRegion(const Rect& constraint_region);

  ///
  /// Get the region where the BTerm is constrained
  ///
  std::optional<Rect> getConstraintRegion();
};

///////////////////////////////////////////////////////////////////////////////
///
/// A BPIn is the element that represents a physical connection to a block
/// terminal.
///
///////////////////////////////////////////////////////////////////////////////

class dbBPin : public dbObject
{
 public:
  ///
  /// Get the placement status of this block-terminal.
  ///
  dbPlacementStatus getPlacementStatus();

  ///
  /// Set the placement status of this block-terminal.
  ///
  void setPlacementStatus(dbPlacementStatus status);

  ///
  /// Get bterm of this pin.
  ///
  dbBTerm* getBTerm() const;

  ///
  /// Get boxes of this pin
  ///
  dbSet<dbBox> getBoxes();

  ///
  /// Get bbox of this pin (ie the bbox of getBoxes())
  ///
  Rect getBBox();

  ///
  /// Returns true if this bpin has an effective-width rule.
  ///
  bool hasEffectiveWidth();

  ///
  /// Set the effective width rule.
  ///
  void setEffectiveWidth(int w);

  ///
  /// Return the effective width rule.
  ///
  int getEffectiveWidth();

  ///
  /// Returns true if this bpin has an min-spacing rule.
  ///
  bool hasMinSpacing();

  ///
  /// Set the min spacing rule.
  ///
  void setMinSpacing(int w);

  ///
  /// Return the min spacing rule.
  ///
  int getMinSpacing();

  std::vector<dbAccessPoint*> getAccessPoints() const;

  ///
  /// Create a new block-terminal-pin
  ///
  static dbBPin* create(dbBTerm* bterm);

  ///
  /// Delete the bpin from this bterm
  ///
  static void destroy(dbBPin* bpin);

  ///
  /// Delete the bterm from the bterm.
  static dbSet<dbBPin>::iterator destroy(dbSet<dbBPin>::iterator& itr);

  ///
  /// Translate a database-id back to a pointer.
  ///
  static dbBPin* getBPin(dbBlock* block, uint oid);
};

///////////////////////////////////////////////////////////////////////////////
///
/// A Net is the element that represents a "net" on a block.
///
///////////////////////////////////////////////////////////////////////////////
class dbNet : public dbObject
{
 public:
  ///
  /// Get the net name.
  ///
  std::string getName();

  ///
  /// Get the net name.
  ///
  const char* getConstName();

  ///
  /// Print net name with or without id and newline
  ///
  void printNetName(FILE* fp, bool idFlag = true, bool newLine = true);

  ///
  /// Change the name of the net.
  /// Returns true if successful.
  /// Returns false if a net with the same name already exists.
  ///
  bool rename(const char* name);

  ///
  /// RC netowork disconnect
  ///
  bool isRCDisconnected();

  ///
  ///
  ///
  void setRCDisconnected(bool value);

  ///
  /// Get the weight assigned to this net.
  /// (Default: 1)
  ///
  int getWeight();

  ///
  /// Set the weight assigned of this net.
  ///
  void setWeight(int weight);

  ///
  /// Get the source assigned to this net.
  ///
  dbSourceType getSourceType();

  ///
  /// Set the source assigned of this net.
  ///
  void setSourceType(dbSourceType type);

  ///
  /// Get the x-talk-class assigned to this net.
  /// (Default: 0)
  ///
  int getXTalkClass();

  ///
  /// Set the x-talk-class assigned of this net.
  ///
  void setXTalkClass(int value);

  ///
  /// Set the driving term id assigned of this net.
  ///
  void setDrivingITerm(int id);

  ///
  /// Returns driving term id assigned of this net. -1 if not set, 0 if non
  /// existent
  ///
  int getDrivingITerm();

  ///
  /// Returns true if a fixed-bump flag has been set.
  ///
  bool hasFixedBump();

  ///
  /// Set the value of the fixed-bump flag.
  ///
  void setFixedBump(bool value);

  ///
  /// Get the Regular Wiring of a net (TODO: per path)
  ///
  dbWireType getWireType();

  ///
  /// Set the Regular Wiring of a net (TODO: per path)
  ///
  void setWireType(dbWireType wire_type);

  ///
  /// Get the signal type of this block-net.
  ///
  dbSigType getSigType();

  ///
  /// Get the signal type of this block-net.
  ///
  void setSigType(dbSigType sig_type);

  ///
  /// Assuming no intersection, check if the net is in the bbox.
  ///
  bool isEnclosed(Rect* bbox);

  ///
  /// Returns the mark flag value. This flag specified that the
  /// net has been marked.
  ///
  bool isMarked();

  ///
  /// Returns the mark_1 flag value. This flag specified that the
  /// net has been mark_1ed.
  ///
  bool isMark_1ed();

  ///
  /// Set the mark flag to the specified value.
  ///
  void setMark(bool value);

  ///
  /// Set the mark_1 flag to the specified value.
  ///
  void setMark_1(bool value);

  ///
  /// Returns the select flag value. This flag specified that the
  /// net has been select.
  ///
  bool isSelect();

  /// Net
  /// Set the select flag to the specified value.
  ///
  void setSelect(bool value);

  ///
  /// check if wire of this net equals that of the target net
  /// return value = 0: equal
  ///                x: not equal
  ///                1x: wire seg after junction not equal
  ///
  uint wireEqual(dbNet* target);

  void wireMatch(dbNet* target);
  void printWire(int fid, int tid, char* type);
  void printWire();
  void printWire(char* type);
  ///
  /// Returns the wire-ordered flag value. This flag specified that the
  /// wires of this net have been ordered into a single dbWire.
  ///
  bool isWireOrdered();

  ///
  /// Set the wire-ordered flag to the specified value.
  /// Note: This flag is set to false any time a dbWire
  /// is created on this net.
  ///
  void setWireOrdered(bool value);

  ///
  /// Returns the buffered flag value. This flag specified that the
  /// net has been buffered.
  ///
  bool isBuffered();

  ///
  /// Set the buffered flag to the specified value.
  ///
  void setBuffered(bool value);

  ///
  /// Returns the disconnected flag value. This flag specified that the
  /// wire are connected to all the iterms of this net.
  ///
  bool isDisconnected();

  ///
  /// Set the disconnected flag to the specified value.
  /// Note: This flag is set to false any time a dbWire
  /// is created on this net.
  ///
  void setDisconnected(bool value);

  ///
  /// wire_update flag to be used at when the wire is replaced with a new wire
  /// NOTE: rcgraph, extracted, ordered, reduced all have to be reset
  ///
  void setWireAltered(bool value);
  bool isWireAltered();

  ///
  /// rc_graph flag set when Rseg and CapNodes were created
  ///
  void setRCgraph(bool value);
  bool isRCgraph();

  ///
  /// reduced flag set when Arnoldi modeling takes place
  ///
  void setReduced(bool value);
  bool isReduced();

  ///
  /// extracted flag set when net was extracted
  ///
  void setExtracted(bool value);
  bool isExtracted();

  ///
  /// Sinlge bit general purpose flag to be used at spef
  ///
  void setSpef(bool value);
  bool isSpef();

  ///
  /// Set/Reset the don't-touch flag
  ///
  /// Setting this implies:
  /// - The net can't be destroyed
  /// - The net can't have any bterm or iterms connected or disconnected
  /// - The net CAN be routed or unrouted (wire or swire)
  ///
  void setDoNotTouch(bool v);

  ///
  /// Returns true if the don't-touch flag is set.
  ///
  bool isDoNotTouch();

  ///
  /// Get the block this net belongs to.
  ///
  dbBlock* getBlock();

  ///
  /// Get all the instance-terminals of this net.
  ///
  dbSet<dbITerm> getITerms();

  ///
  /// Get the 1st instance-terminal of this net.
  ///
  dbITerm* get1stITerm();

  ///
  /// Get the 1st inputSignal Iterm; can be
  ///
  dbITerm* get1stSignalInput(bool io);

  ///
  /// Get the 1st output Iterm; can be
  ///
  dbITerm* getFirstOutput();

  ///
  /// Get all the block-terminals of this net.
  ///
  dbSet<dbBTerm> getBTerms();

  ///
  /// Get the 1st block-terminal of this net.
  ///
  dbBTerm* get1stBTerm();

  ///
  /// Get the special-wires of this net.
  ///
  dbSet<dbSWire> getSWires();

  ///
  /// Get the wire of this net.
  /// Returns nullptr if this net has no wire.
  ///
  dbWire* getWire();

  ///
  /// Get the first swire of this net.
  /// Returns nullptr if this net has no swires.
  ///
  dbSWire* getFirstSWire();
  ///
  /// Move segements of the wire of this net to that of tnet
  ///
  void donateWire(dbNet* tnet, dbRSeg** new_rsegs);

  ///
  /// Get the global wire of thie net.
  /// Returns nullptr if this net has no global wire.
  ///
  dbWire* getGlobalWire();

  ///
  /// Returns true if this dbNet is marked as special. Special nets/iterms are
  /// declared in the SPECIAL NETS section of a DEF file.
  ///
  bool isSpecial();

  ///
  /// Mark this dbNet as special.
  ///
  void setSpecial();

  ///
  /// Unmark this dbNet as special.
  ///
  void clearSpecial();

  ///
  /// Returns true if this dbNet have its pins connected by abutment
  ///
  bool isConnectedByAbutment();

  ///
  /// Set the IO flag if there are any BTerms on net
  bool setIOflag();

  ///
  /// returns true if there are BTerms on net
  bool isIO();

  ///
  /// Returns true if this dbNet is was connected using a wild-card.
  ///
  bool isWildConnected();

  ///
  /// Mark this dbNet as wild-connected.
  ///
  void setWildConnected();

  ///
  /// Unmark this dbNet as wild-connected.
  ///
  void clearWildConnected();

  ///
  /// Get the gndc calibration factor of this net
  ///
  float getGndcCalibFactor();

  ///
  /// Set the gndc calibration factor of this net
  ///
  void setGndcCalibFactor(float gndcCalib);

  ///
  /// Calibrate the capacitance of this net
  ///
  void calibrateCapacitance();

  ///
  /// Calibrate the ground capacitance of this net
  ///
  void calibrateGndCap();

  ///
  /// Calibrate the coupling capacitance of this net
  ///
  void calibrateCouplingCap();
  void calibrateCouplingCap(int corner);

  ///
  /// Get the cc calibration factor of this net
  ///
  float getCcCalibFactor();

  ///
  /// Set the cc calibration factor of this net
  ///
  void setCcCalibFactor(float ccCalib);

  ///
  /// Adjust resistances of this net
  ///
  void adjustNetRes(float factor);

  ///
  /// Adjust resistances of this net for a corner
  ///
  void adjustNetRes(float factor, uint corner);

  ///
  /// Adjust ground cap of this net
  ///
  void adjustNetGndCap(float factor);

  ///
  /// Adjust ground cap of this net for a corner
  ///
  void adjustNetGndCap(uint corner, float factor);

  ///
  /// get ccAdjustFactor of this net
  ///
  float getCcAdjustFactor();

  ///
  /// set ccAdjustFactor of this net
  ///
  void setCcAdjustFactor(float factor);

  ///
  /// get ccAdjustOrder of this net
  ///
  uint getCcAdjustOrder();

  ///
  /// set ccAdjustOrder of this net
  ///
  void setCcAdjustOrder(uint order);

  ///
  /// adjust CC's of this net
  ///
  bool adjustCC(uint adjOrder,
                float adjFactor,
                double ccThreshHold,
                std::vector<dbCCSeg*>& adjustedCC,
                std::vector<dbNet*>& halonets);

  ///
  /// undo adjusted CC
  ///
  void undoAdjustedCC(std::vector<dbCCSeg*>& adjustedCC,
                      std::vector<dbNet*>& halonets);

  ///
  /// add cc capacitance to gnd capacitance of capNodes of this net
  ///
  bool groundCC(float gndFactor);

  ///
  /// Add to the dbCC of this net
  ///
  void addDbCc(float cap);

  ///
  /// Get dbCC of this net
  ///
  float getDbCc();

  ///
  /// Set dbCC of this net
  ///
  void setDbCc(float cap);

  ///
  /// Get refCC of this net
  ///
  float getRefCc();

  ///
  /// Set refCC of this net
  ///
  void setRefCc(float cap);

  ///
  /// get the CC match ratio against this net
  ///
  float getCcMatchRatio();

  ///
  /// set the CC match ratio against this net
  ///
  void setCcMatchRatio(float ratio);

  ///
  /// Get the gdn cap of this net to *gndcap, total cap to *totalcap
  ///
  void getGndTotalCap(double* gndcap, double* totalcap, double MillerMult);

  ///
  /// merge rsegs before doing exttree
  ///
  void preExttreeMergeRC(double max_cap, uint corner);

  ///
  /// Get Cap Node given a node_num
  ///
  dbCapNode* findCapNode(uint nodeId);

  ///
  /// Print the CapNodes of this net.
  ///
  void printCapN(char* type);

  ///
  /// donate parasitics
  ///
  void donateRC(dbITerm* donorterm,
                dbITerm* rcvterm,
                dbRSeg*& rtrseg,
                dbRSeg*& lastrrseg,
                dbCapNode*& lastrcapnd,
                uint& ricapndCnt,
                dbRSeg*& fstdrseg,
                dbRSeg*& dtrseg,
                dbCapNode*& fstdcapnd,
                std::vector<dbCCSeg*>* gndcc,
                dbRSeg*& bridgeRseg);

  ///
  /// reverse donate parasitics
  ///
  void unDonateRC(dbRSeg* rtrseg,
                  dbRSeg* lastrrseg,
                  dbITerm* it,
                  dbCapNode* lastrcapnd,
                  uint ricapndCnt,
                  dbRSeg* dtrseg,
                  dbRSeg* fstdrseg,
                  dbCapNode* fstdcapnd,
                  dbITerm* ot,
                  std::vector<dbCCSeg*>* gndcc);

  ///
  /// Get the Cap Nodes of this net.
  ///
  dbSet<dbCapNode> getCapNodes();

  ///
  /// delete the Cap Nodes of this net.
  ///
  void destroyCapNodes(bool cleanExtid);

  ///
  /// Reverse the rsegs seqence of this net.
  ///
  void reverseRSegs();

  ///
  /// create dummy zero rseg and capNodes
  ///
  void createZeroRc(bool foreign);

  ///
  /// Set the 1st R segment of this net.
  ///
  void set1stRSegId(uint rseg_id);

  ///
  /// Get the zeroth R segment of this net.
  ///
  dbRSeg* getZeroRSeg();

  ///
  /// Get the 1st R segment id of this net.
  ///
  uint get1stRSegId();

  ///
  /// find the rseg having srcn and tgtn
  ///
  dbRSeg* findRSeg(uint srcn, uint tgtn);

  ///
  /// Set the 1st Cap node of this net.
  ///
  void set1stCapNodeId(uint capn_id);

  ///
  /// Get the 1st Cap node of this net.
  ///
  uint get1stCapNodeId();

  ///
  /// Reset, or Set the extid of the bterms and iterms to the capnode id's
  ///
  void setTermExtIds(int capId);

  ///
  /// check if any of the RSegs has shape_id
  ///
  bool anchoredRSeg();

  ///
  /// Print the R segments of this net.
  ///
  void printRSeg(char* type);

  ///
  /// Print the Wire and Parasitics segments of this net.
  ///
  void printWnP(char* type);

  ///
  /// get rseg  count
  ///
  uint getRSegCount();

  ///
  /// Get the RSegs segments.
  ///
  dbSet<dbRSeg> getRSegs();

  ///
  /// compact internal capnode number'
  ///
  void collapseInternalCapNum(FILE* capNodeMap);
  ///
  /// find max number of cap nodes that are internal
  ///
  uint maxInternalCapNum();

  ///
  /// get capNode count
  ///
  uint getCapNodeCount();

  ///
  /// get CC seg count
  ///
  uint getCcCount();

  ///
  /// delete the R segments of this net.
  ///
  void destroyRSegs();

  ///
  /// reverse the link order of CCsegs of capNodes
  ///
  void reverseCCSegs();

  ///
  /// Get the source capacitor-coupled segments of this net..
  ///
  void getSrcCCSegs(std::vector<dbCCSeg*>& segs);

  ///
  /// Get the target capacitor-coupled segments of this net..
  ///
  void getTgtCCSegs(std::vector<dbCCSeg*>& segs);

  ///
  /// Get the nets having coupling caps with this net
  ///
  void getCouplingNets(uint corner,
                       double ccThreshold,
                       std::set<dbNet*>& cnets);

  ///
  /// delete the capacitor-coupled segments.
  ///
  void destroyCCSegs();

  ///
  /// destroy parasitics
  ///
  void destroyParasitics();

  ///
  /// Get total capacitance in FF
  ///
  double getTotalCapacitance(uint corner = 0, bool cc = false);

  ///
  /// Get total coupling capacitance in FF
  ///
  double getTotalCouplingCap(uint corner = 0);

  ///
  /// Get total resistance in mil ohms
  ///
  double getTotalResistance(uint corner = 0);

  ///
  /// Set the nondefault rule applied to this net for wiring.
  ///
  void setNonDefaultRule(dbTechNonDefaultRule* rule);

  ///
  /// Get the nondefault rule applied to this net for wiring.
  /// Returns nullptr if there is no nondefault rule.
  ///
  dbTechNonDefaultRule* getNonDefaultRule();

  ///
  /// Get stats of this net
  ///
  void getNetStats(uint& wireCnt,
                   uint& viaCnt,
                   uint& len,
                   uint& layerCnt,
                   uint* levelTable);

  ///
  /// Get wire counts of this net
  ///
  void getWireCount(uint& wireCnt, uint& viaCnt);

  ///
  /// Get wire counts of this signal net
  ///
  void getSignalWireCount(uint& wireCnt, uint& viaCnt);

  ///
  /// Get wire counts of this power net
  ///
  void getPowerWireCount(uint& wireCnt, uint& viaCnt);

  ///
  /// Get term counts of this net
  ///
  uint getTermCount();

  ///
  /// Get iterm counts of this signal net
  ///
  uint getITermCount();

  ///
  /// Get bterm counts of this signal net
  ///
  uint getBTermCount();

  //
  // Get the bounding box of the iterms and bterms.
  //
  Rect getTermBBox();

  ///
  /// Delete the swires of this net
  ///
  void destroySWires();

  ///
  /// Create a new net.
  /// Returns nullptr if a net with this name already exists
  ///
  static dbNet* create(dbBlock* block,
                       const char* name,
                       bool skipExistingCheck = false);

  ///
  /// Delete this net from this block.
  ///
  static void destroy(dbNet* net);

  ///
  /// mark nets of a block.
  ///
  static void markNets(std::vector<dbNet*>& nets, dbBlock* block, bool mk);

  ///
  /// set level for fanout instances
  ///
  uint setLevelAtFanout(uint level,
                        bool fromPI,
                        std::vector<dbInst*>& instVector);

  ///
  /// Delete the net from the block.
  ///
  static dbSet<dbNet>::iterator destroy(dbSet<dbNet>::iterator& itr);

  ///
  /// Translate a database-id back to a pointer.
  ///
  static dbNet* getNet(dbBlock* block, uint oid);

  ///
  /// Translate a valid database-id back to a pointer.
  ///
  static dbNet* getValidNet(dbBlock* block, uint oid);

  ///
  /// Merge the iterms and bterms of the in_net with this net
  ///
  void mergeNet(dbNet* in_net);

  dbSet<dbGuide> getGuides() const;

  void clearGuides();

  dbSet<dbNetTrack> getTracks() const;

  void clearTracks();
};

///////////////////////////////////////////////////////////////////////////////
///
/// A dbInstance is the element used to represent instances of master-cells in
/// a block.
///
///////////////////////////////////////////////////////////////////////////////
class dbInst : public dbObject
{
 public:
  ///
  /// Get the instance name.
  ///
  std::string getName();

  ///
  /// Need a version that does not do strdup every time
  ///
  const char* getConstName();

  ///
  /// Compare, like !strcmp
  ///
  bool isNamed(const char* name);

  ///
  /// Change the name of the inst.
  /// Returns true if successful.
  /// Returns false if a inst with the same name already exists.
  ///
  bool rename(const char* name);

  /////////////////////////////////////////////////////////////////
  ///
  /// IMPORTANT -  INSTANCE PLACEMENT
  ///
  /// There are seven methods used to get/set the placement.
  ///
  ///     getOrigin           - Get the origin of this instance
  ///     setOrigin           - Set the origin of this instance
  ///     getOrient           - Get orient of this instance
  ///     setOrient           - Set orient of this instance
  ///     getLocation         - Get the lower-left corner of this instance
  ///     setLocation         - Set the lower-left corner of this instance
  ///     setLocationOrient   - Set the orient of this instance and maintain the
  ///     lower-left corner.
  ///
  /// The getLocation/setLocation are used to get and set the lower-left corner
  /// of the bounding box of the instance. These methods use the DEF semantics.
  ///
  ///
  ///  MASTER COORDINATE SYSTEM:
  ///
  ///                                              |
  ///                                            --o-- (0,0)
  ///                                              |
  ///
  ///
  ///   +----------------------+ (Master bbox after rotation applied)
  ///   |                      |
  ///   |                      |
  ///   |                      |
  ///   |                      |
  ///   |                      |
  ///   +----------------------+
  ///  Mx,My
  ///
  ///
  ///  BLOCK COORDINATE SYSTEM:
  ///
  ///                                              |
  ///                                            --o-- (x,y) (True origin
  ///                                            (getOrigin/setOrigin)
  ///                                              |
  ///
  ///
  ///   +----------------------+ (Master bbox after rotation applied)
  ///   |                      |
  ///   |                      |
  ///   |                      |
  ///   |                      |
  ///   |                      |
  ///   +----------------------+
  ///  Ix,Ix (Location getLocation/setLocation)
  ///
  ///
  /// getLocation returns:(Note Mx/My is the location of the bbox AFTER
  /// rotation)
  ///
  ///     Ix = x + Mx
  ///     Iy = y + My
  ///
  /// setLocation(x,y) is equivalent to:
  ///
  ///    dbMaster * master = inst->getMaster();
  ///    Rect bbox;
  ///    master->getBBox(bbox);
  ///    dbTransform t(getOrient());
  ///    t.apply(bbox);
  ///    inst->setOrigin(x - bbox.xMin(),y - bbox.yMin());
  ///
  /////////////////////////////////////////////////////////////////////////////////////////////////////////////
  ///  WARNING:
  ///
  ///     If dbInst::setLocation() is called BEFORE dbInst::setOrient() is
  ///     called with the proper orient the "real" origin will be computed
  ///     incorrectly and the instance will be placed INCORRECTLY.
  ///
  ///     If you want to change the orient relative to the "location" use
  ///     setLocationOrient(). Otherwise the bounding box will be recomputed
  ///     incorrectly.
  ///
  ///     getLocation/setLocation are provided for backward compatibility and
  ///     there use should be avoided.
  ///
  /// TRANSFORMS:
  ///
  ///     When using dbTransform() to translate the shapes/pins of an instance,
  ///     use getOrigin() to correctly set up the transform:
  ///
  ///         int x, y;
  ///         inst->getOrigin(x,y);
  ///         dbTransform transform( inst->getOrient(), Point(x,y) );
  ///
  ///         for all shapes of inst:
  ///             transform.apply( shape )
  ///
  /////////////////////////////////////////////////////////////////////////////////////////////////////////////

  ///
  /// Get the "placed" origin of this instance.
  ///
  Point getOrigin();

  ///
  /// Set the "placed" origin of this instance.
  ///
  void setOrigin(int x, int y);

  ///
  /// Get the orientation of this instance.
  ///
  dbOrientType getOrient();

  ///
  /// Set the orientation of this instance.
  ///
  void setOrient(dbOrientType orient);

  ///
  /// This method returns the lower-left corner
  /// of the bounding box of this instance.
  ///
  void getLocation(int& x, int& y) const;

  ///
  /// This method returns the lower-left corner
  /// of the bounding box of this instance.
  ///
  Point getLocation() const;

  ///
  /// This method sets the lower-left corner
  /// of the bounding box of this instance.
  ///
  void setLocation(int x, int y);

  ///
  /// Set the orientation of this instance.
  /// This method holds the instance lower-left corner in place and
  /// rotates the instance relative to the lower-left corner.
  ///
  /// This method is equivalent to the following:
  ///
  ///     int x, y;
  ///     inst->getLocation();
  ///     inst->setOrient( orient );
  ///     inst->setLocation(x,y);
  ///
  ///
  void setLocationOrient(dbOrientType orient);

  ///
  /// Get the transform of this instance.
  /// Equivalent to getOrient() and getOrigin()
  ///
  dbTransform getTransform();

  ///
  /// Set the transform of this instance.
  /// Equivalent to setOrient() and setOrigin()
  ///
  void setTransform(dbTransform& t);

  ///
  /// Get the hierarchical transform of this instance.
  ///
  void getHierTransform(dbTransform& t);

  /////////////////////////////////////////////////////////////////

  ///
  /// This method returns the lower-left corner
  /// of the bounding box of this instance.
  ///
  dbBox* getBBox();

  ///
  /// Get the placement status of this instance.
  ///
  dbPlacementStatus getPlacementStatus();

  ///
  /// Is the placement status of this instance fixed
  ///
  bool isFixed() { return getPlacementStatus().isFixed(); }

  ///
  /// Is the placement status of this instance placed
  ///
  bool isPlaced() { return getPlacementStatus().isPlaced(); }

  ///
  /// Set the placement status of this instance.
  ///
  void setPlacementStatus(dbPlacementStatus status);

  ///
  /// Get the eco state bits to be used when an ECO block is created
  ///
  bool getEcoCreate();
  bool getEcoDestroy();
  bool getEcoModify();

  ///
  /// Set the eco state bits to be used when an ECO block is created
  ///
  void setEcoCreate(bool v);
  void setEcoDestroy(bool v);
  void setEcoModify(bool v);

  ///
  /// Get the user-defined flag bit.
  ///
  bool getUserFlag1();

  ///
  /// Set the user-defined flag bit.
  ///
  void setUserFlag1();

  ///
  /// Clear the user-defined flag bit.
  ///
  void clearUserFlag1();

  ///
  /// Get the user-defined flag bit.
  ///
  bool getUserFlag2();

  ///
  /// Set the user-defined flag bit.
  ///
  void setUserFlag2();

  ///
  /// Clear the user-defined flag bit.
  ///
  void clearUserFlag2();

  ///
  /// Get the user-defined flag bit.
  ///
  bool getUserFlag3();

  ///
  /// Set the user-defined flag bit.
  ///
  void setUserFlag3();

  ///
  /// Clear the user-defined flag bit.
  ///
  void clearUserFlag3();

  ///
  /// Set/Reset the don't-touch flag
  ///
  /// Setting this implies:
  /// - The instance can't be destroyed
  /// - The instance can't be resized (ie swapMaster)
  /// - The associated iterms can't be connected or disconnected
  /// - The parent module can't be changed
  /// - The instance CAN be moved, have its orientation changed, or be
  ///   placed or unplaced
  ///
  void setDoNotTouch(bool v);

  ///
  /// Returns true if the don't-touch flag is set.
  ///
  bool isDoNotTouch();

  ///
  /// Get the block of this instance.
  ///
  dbBlock* getBlock();

  ///
  /// Get the Master of this instance.
  ///
  dbMaster* getMaster() const;

  ///
  /// Get the group of this instance.
  ///
  dbGroup* getGroup();

  ///
  /// Get the instance-terminals of this instance.
  ///
  dbSet<dbITerm> getITerms();

  ///
  /// Get the first output terminal of this instance.
  ///
  dbITerm* getFirstOutput();

  ///
  /// Get the region this instance belongs to. Returns nullptr if instance has
  /// no assigned region.
  ///
  dbRegion* getRegion();

  ///
  /// Get the module this instance belongs to. Returns nullptr if instance has
  /// no assigned module.
  ///
  dbModule* getModule();

  ///
  /// Find the iterm of the given terminal name.
  /// Returns nullptr if no terminal was found.
  ///
  dbITerm* findITerm(const char* terminal_name);

  ///
  /// Find the iterm of the given terminal name given the master term order
  ///
  dbITerm* getITerm(uint mterm_order_id);

  ///
  /// Get the all the instances connected to the net of each iterm of this
  /// instance. Only traverse nets of the specified SigType. Default is
  /// dbSigType::SIGNAL.
  ///
  void getConnectivity(std::vector<dbInst*>& neighbors,
                       dbSigType::Value value = dbSigType::SIGNAL);

  ///
  /// Bind the hierarchical (child) block to this instance.
  ///
  /// This method creates connectivity across the hierarchy.
  ///
  ///     (block)
  ///     +------------------------------------------------------------------+
  ///     |                                                                  |
  ///     |                                                                  |
  ///     |                                                                  |
  ///     |               (child-block / instance)                           |
  ///     |               +----------------------------------+               |
  ///     |               |                                  |               |
  ///     |B             I|B                                 |               |
  ///     |o.............o|o..........                       |               |
  ///     |  (net in      |  (net in child-block)            |               |
  ///     |   top-block)  |                                  |               |
  ///     |               |                                  |               |
  ///     |               |                                  |               |
  ///     |               |                                  |               |
  ///     |               |                                  |               |
  ///     |               +----------------------------------+               |
  ///     |                                                                  |
  ///     |                                                                  |
  ///     +------------------------------------------------------------------+
  ///
  /// B = dbBterm
  /// I = dbIterm
  ///
  /// This method will return false under the following situations:
  ///
  ///    1) This instance is already bound to a block.
  ///    2) This block cannot already be bound to an instance.
  ///    2) The block must be a direct child of the instance block.
  ///    3) block bterms must map 1-to-1 (by name) to the master mterms.
  ///
  bool bindBlock(dbBlock* block, bool force = false);

  ///
  /// Unbind the hierarchical (child) block from this instance.
  /// Does nothing if this instance has no child block.
  ///
  void unbindBlock();

  //
  // reset _hierachy to 0; not fully understood and tested!!!
  //
  bool resetHierarchy(bool verbose);
  ///
  /// Get the hierarchical (child) block bound to this instance.
  /// Returns nullptr if this instance has no child.
  ///
  dbBlock* getChild();

  ///
  /// Get the parent instance of this instance.
  /// Returns nullptr if this instance has no parent.
  ///
  dbInst* getParent();

  ///
  /// Get the children of this instance.
  ///
  dbSet<dbInst> getChildren();

  ///
  /// Returns true if this instance has hierarchy.
  ///
  bool isHierarchical();

  ///
  /// Returns a halo assigned to this instance.
  /// Returns nullptr if this instance has no halo.
  ///
  dbBox* getHalo();

  ///
  /// Get the weight assigned to this instance.
  /// (Default: 1)
  ///
  int getWeight();

  ///
  /// Set the weight assigned of this instance.
  ///
  void setWeight(int weight);

  ///
  /// Get the source assigned to this instance.
  ///
  dbSourceType getSourceType();

  ///
  /// Set the source assigned of this instance.
  ///
  void setSourceType(dbSourceType type);

  ///
  /// Get the iterm that represents this mterm
  ///
  dbITerm* getITerm(dbMTerm* mterm);

  ///
  /// Swap the master of this instance.
  ///
  /// Returns true if the operations succeeds.
  /// NOTE: If this instance is bound to a block hierarchy, the master cannot be
  /// swapped.
  ///
  /// This method invalidates any existing dbSet<dbITerm>::iterator.
  ///
  bool swapMaster(dbMaster* master);

  ///
  /// Level of instance; if negative belongs to Primary Input Logic cone, 0
  /// invalid.
  ///
  int getLevel();

  ///
  /// Set ;evel of instance; if fromPI true, logic cone is connected to Primiary
  /// inputs
  ///
  void setLevel(uint v, bool fromPI);

  ///
  /// Is the master's type BLOCK or any of its subtypes
  ///
  bool isBlock() const;

  ///
  /// Is the master's type CORE or any of its subtypes
  ///
  bool isCore() const;

  ///
  /// Is the master's type PAD or any of its subtypes
  ///
  bool isPad() const;

  ///
  /// Is the master's type ENDCAP or any of its subtypes
  ///
  bool isEndCap() const;

  void setPinAccessIdx(uint idx);

  uint getPinAccessIdx() const;

  ///
  /// Create a new instance.
  /// If physical_only is true the instance can't bee added to a dbModule.
  /// If false, it will be added to the top module.
  /// Returns nullptr if an instance with this name already exists.
  /// Returns nullptr if the master is not FROZEN.
  /// If dbmodule is non null the dbInst is added to that module.

  static dbInst* create(dbBlock* block,
                        dbMaster* master,
                        const char* name,
                        bool physical_only = false,
                        dbModule* parent_module = nullptr);

  static dbInst* create(dbBlock* block,
                        dbMaster* master,
                        const char* name,
                        dbRegion* region,
                        bool physical_only = false,
                        dbModule* parent_module = nullptr

  );

  ///
  /// Create a new instance of child_block in top_block.
  /// This is a convenience method to create the instance, an
  /// interface dbMaster from child_block, and bind the instance
  /// to the child_block.
  ///
  static dbInst* create(dbBlock* top_block,
                        dbBlock* child_block,
                        const char* name);

  ///
  /// Delete the instance from the block.
  ///
  static void destroy(dbInst* inst);

  ///
  /// Delete the net from the block.
  ///
  static dbSet<dbInst>::iterator destroy(dbSet<dbInst>::iterator& itr);

  ///
  /// Translate a database-id back to a pointer.
  ///
  static dbInst* getInst(dbBlock* block, uint oid);

  ///
  /// Translate a valid database-id back to a pointer.
  ///
  static dbInst* getValidInst(dbBlock* block, uint oid);
};

///////////////////////////////////////////////////////////////////////////////
///
/// A dbITerm (instance-terminal) is the element that represents a connection
/// to a master-terminal of an instance.
///
///////////////////////////////////////////////////////////////////////////////
class dbITerm : public dbObject
{
 public:
  ///
  /// Get the instance of this instance-terminal.
  ///
  dbInst* getInst() const;

  ///
  /// Get the net of this instance-terminal.
  /// Returns nullptr if this instance-terminal has NOT been connected
  /// to a net.
  ///
  dbNet* getNet();

  dbModNet* getModNet();

  ///
  /// Get the master-terminal that this instance-terminal is representing.
  ///
  dbMTerm* getMTerm() const;

  ///
  /// Get the name of this iterm.  This is not persistently stored
  /// and is constructed on the fly.
  ///
  std::string getName(char separator = '/') const;

  ///
  /// Get bbox of this iterm (ie the transfromed bbox of the mterm)
  ///
  Rect getBBox();

  ///
  /// Get the block this instance-terminal belongs too.
  ///
  dbBlock* getBlock() const;

  ///
  /// Get the signal type of this instance-terminal.
  ///
  dbSigType getSigType();

  ///
  /// Get the IO direction of this instance-terminal.
  ///
  dbIoType getIoType();

  ///
  /// True is iterm is input of signal type; if io false INOUT is not considered
  /// iput
  ///
  bool isInputSignal(bool io = true);

  ///
  /// True is iterm is output of signal type; if io false INOUT is not
  /// considered iput
  ///
  bool isOutputSignal(bool io = true);

  ///
  /// Mark this dbITerm as spef. v should 1 or 0
  ///
  void setSpef(uint v);

  ///
  /// Return true if this dbITerm flag spef is set to 1
  ///
  bool isSpef();

  ///
  /// set ext id
  ///
  void setExtId(uint v);

  ///
  /// get ext id
  ///
  uint getExtId();

  ///
  /// Returns true if this dbITerm is marked as special. Special nets/iterms are
  /// declared in the SPECIAL NETS section of a DEF file.
  ///
  bool isSpecial();

  ///
  /// Mark this dbITerm as special.
  ///
  void setSpecial();

  ///
  /// Unmark this dbITerm as special.
  ///
  void clearSpecial();

  ///
  /// Set clocked of this instance-terminal.
  ///
  void setClocked(bool v);

  ///
  /// get clocked of this instance-terminal.
  ///
  bool isClocked();

  ///
  /// Set mark of this instance-terminal.
  ///
  void setMark(uint v);

  ///
  /// get mark of this instance-terminal.
  ///
  bool isSetMark();

  ///
  /// Returns true if this dbITerm has been marked as physically connected.
  ///
  bool isConnected();

  ///
  /// Mark this dbITerm as physically connected.
  ///
  void setConnected();

  ///
  /// Unmark this dbITerm as physically connected.
  ///
  void clearConnected();

  ///
  /// Get the hierarchical child bterm of this iterm.
  /// Returns nullptr if there is no child bterm.
  ///
  ///
  ///     (top-block)
  ///     +------------------------------------------------------------------+
  ///     |                                                                  |
  ///     |                                                                  |
  ///     |                                                                  |
  ///     |               (child-block / instance)                           |
  ///     |               +----------------------------------+               |
  ///     |               |                                  |               |
  ///     |B             I|B                                 |               |
  ///     |o.............o|o..........                       |               |
  ///     |  (net in      |  (net in child-block)            |               |
  ///     |   top-block)  |                                  |               |
  ///     |               |                                  |               |
  ///     |               |                                  |               |
  ///     |               |                                  |               |
  ///     |               |                                  |               |
  ///     |               +----------------------------------+               |
  ///     |                                                                  |
  ///     |                                                                  |
  ///     +------------------------------------------------------------------+
  ///
  ///
  /// B = dbBterm
  /// I = dbIterm
  ///
  dbBTerm* getBTerm();

  ///
  /// Connect this iterm to this net.
  ///
  void connect(dbNet* net);

  // connect this iterm to a dbmodNet

  void connect(dbModNet* net);

  ///
  /// Disconnect this iterm from the net it is connected to.
  /// Will remove from both mod net and dbNet.
  ///
  void disconnect();

  ///
  /// Get the average of the centers for the iterm shapes
  /// Returns false if iterm has no shapes
  ///
  bool getAvgXY(int* x, int* y);

  ///
  /// Returns all geometries of all dbMPin associated with
  /// the dbMTerm.
  std::vector<Rect> getGeometries() const;

  void setAccessPoint(dbMPin* pin, dbAccessPoint* ap);

  ///
  /// Returns preferred access points per each pin.
  /// One preffered access point, if available, for each pin.
  ///
  std::vector<dbAccessPoint*> getPrefAccessPoints() const;

  ///
  /// Returns all access points for each pin.
  ///
  std::map<dbMPin*, std::vector<dbAccessPoint*>> getAccessPoints() const;

  ///
  /// Translate a database-id back to a pointer.
  ///
  static dbITerm* getITerm(dbBlock* block, uint oid);

  uint32_t staVertexId();
  void staSetVertexId(uint32_t id);
};

///////////////////////////////////////////////////////////////////////////////
///
/// A dbVia is the element that represents a block specific via definition.
/// These vias are typically generated to be used in power routing.
///
///////////////////////////////////////////////////////////////////////////////
class dbVia : public dbObject
{
 public:
  ///
  /// Get the via name.
  ///
  std::string getName();

  ///
  /// Get the via name.
  ///
  const char* getConstName();

  ///
  /// Get the pattern value of this via.
  /// Returns and empty ("") string if a pattern has not been set.
  ///
  std::string getPattern();

  ///
  /// Set the pattern value of this via.
  /// The pattern is ignored if the pattern is already set on this via
  ///
  void setPattern(const char* pattern);

  ///
  /// Set generate rule that was used to genreate this via.
  ///
  void setViaGenerateRule(dbTechViaGenerateRule* rule);

  ///
  /// Get the generate rule that was used to genreate this via.
  ///
  dbTechViaGenerateRule* getViaGenerateRule();

  ///
  /// Returns true if this via has params.
  ///
  bool hasParams();

  ///
  /// Set via params to generate this via. This method will create the shapes
  /// of this via. All previous shapes are destroyed.
  ///
  void setViaParams(const dbViaParams& params);

  ///
  /// Get the via params used to generate this via.
  ///
  dbViaParams getViaParams();

  ///
  /// Get the block this via belongs too.
  ///
  dbBlock* getBlock();

  ///
  /// Get the bbox of this via
  /// Returns nullptr if this via has no shapes.
  ///
  dbBox* getBBox();

  ///
  /// Get the boxes of this via.
  ///
  dbSet<dbBox> getBoxes();

  ///
  /// Get the upper-most layer of this via reaches
  /// Returns nullptr if this via has no shapes.
  ///
  dbTechLayer* getTopLayer();

  ///
  /// Get the lower-most layer of this via reaches
  /// Returns nullptr if this via has no shapes.
  ///
  dbTechLayer* getBottomLayer();

  ///
  /// Returns true if this via is a rotated version of a block or tech via.
  ///
  /// Vias in DEF can now be rotated.
  ///
  bool isViaRotated();

  ///
  /// Get the rotation of this via.
  ///
  dbOrientType getOrient();

  //
  // Get the tech-via that this roated via represents.
  /// Returns nullptr if this via does not represent a tech via
  //
  dbTechVia* getTechVia();

  //
  // Get the block-via that this roated via represents.
  /// Returns nullptr if this via does not represent a block via
  //
  dbVia* getBlockVia();

  void setDefault(bool);

  bool isDefault();

  ///
  /// Create a block specific via.
  /// Returns nullptr if a via with this name already exists.
  ///
  static dbVia* create(dbBlock* block, const char* name);

  ///
  /// Created a rotated version of the specified block-via.
  /// Returns nullptr if a via with this name already exists.
  ///
  static dbVia* create(dbBlock* block,
                       const char* name,
                       dbVia* via,
                       dbOrientType type);

  ///
  /// Created a rotated version of the specified tech-via.
  /// Returns nullptr if a via with this name already exists.
  ///
  static dbVia* create(dbBlock* block,
                       const char* name,
                       dbTechVia* via,
                       dbOrientType type);

  /// Copy all the VIA's from the src-block to the dst-block.
  /// Returns false the copy failed.
  static bool copy(dbBlock* dst, dbBlock* src);

  /// Copy the VIA to the dst-block.
  static dbVia* copy(dbBlock* dst, dbVia* src);

  ///
  /// Translate a database-id back to a pointer.
  ///
  static dbVia* getVia(dbBlock* block, uint oid);
};

///////////////////////////////////////////////////////////////////////////////
///
///  A dbWire is the element used to represent net wires. A wire object
///  represents a sequence of from-to paths, which may form either
///  a disjoint or non-disjoint set of paths. A wire is encoded using the
///  dbWireEncoder class, see "dbWireCodec.h". A wire is decoded using
///  the dbWireDecoder class.
///
///////////////////////////////////////////////////////////////////////////////
class dbWire : public dbObject
{
 public:
  ///
  /// Get the block this wire belongs too.
  ///
  dbBlock* getBlock();

  ///
  /// Get the net this wire is attached too.
  /// Returns nullptr if this wire is not attached to a net.
  ///
  dbNet* getNet();

  ///
  /// Append the wire to this wire. This operation will fail if the wire
  /// is from another block and the wire contains bterms or iterms.
  ///
  void append(dbWire* wire, bool singleSegmentWire = false);

  ///
  /// Move segements of this wire to wires of other nets
  ///
  void shuffleWireSeg(dbNet** newNets, dbRSeg** new_rsegs);

  ///
  /// Get junction id associated with the term
  ///
  uint getTermJid(int termid) const;

  ///
  /// check if this wire equals the target wire
  /// return value = 0: equal
  ///                x: not equal
  ///                1x: wire seg after junction not equal
  ///
  uint equal(dbWire* target);

  // void match(dbWire *target);

  ///
  /// Get the shape of this shape-id.
  /// PRECONDITION: shape-id is a segment or via
  ///
  void getShape(int shape_id, dbShape& shape);

  ///
  /// Get the segment of this segment-id
  ///
  /// PRECONDITION: segment_id is a segment
  ///
  void getSegment(int segment_id, dbShape& shape);

  ///
  /// Get the segment of this segment-id, where layer is the layer of the
  /// segment
  ///
  /// PRECONDITION: segment_id is a segment
  ///
  void getSegment(int segment_id, dbTechLayer* layer, dbShape& shape);

  ///
  /// Get the previous via of this shape-id.
  /// returns false if the previous shape is not a via.
  ///
  bool getPrevVia(int shape_id, dbShape& shape);

  ///
  /// Get the via that follows of this shape-id.
  /// returns false if the next shape is not a via.
  ///
  bool getNextVia(int shape_id, dbShape& shape);

  ///
  /// Get the via boxes of this via_shape-id.
  ///
  /// returns false if this shape_id is not a via.
  ///
  bool getViaBoxes(int via_shape_id, std::vector<dbShape>& shapes);

  ///
  /// Returns true if this wire is a global-wire
  ///
  bool isGlobalWire();

  ///
  /// Get the bounding box of this wire
  ///
  std::optional<Rect> getBBox();

  ///
  /// Get the total path length contained in this wire.
  ///
  uint64 getLength();

  ///
  /// Get the number of entries contained in this wire.
  ///
  uint length();

  ///
  /// Get the count of wire segments contained in this wire.
  ///
  uint count();

  ///
  /// Get junction coordinate.
  ///
  Point getCoord(int jid);

  ///
  /// Get junction property
  ///
  bool getProperty(int jid, int& property);

  ///
  /// Set junction property
  ///
  bool setProperty(int jid, int property);

  ///
  /// Set one data entry
  ///
  int getData(int n);

  ///
  /// Set one opcode entry
  ///
  unsigned char getOpcode(int n);

  ///
  /// Print opcodes and data of this wire
  ///
  void printWire();
  void printWire(FILE* fp, int fid, int tid);

  ///
  /// Attach this wire to a net.
  ///   1) If the net is already attached to another wire, the other wire will
  ///      be destroyed.
  ///   2) If this wire is already attached to another net, thie wire will be
  ///   detachd from
  //       the other net.
  ///
  void attach(dbNet* net);

  ///
  /// Detach this wire from a net.
  ///
  void detach();

  ///
  /// Create a wire.
  /// Returns nullptr if this net already has the specified wire dbWire.
  ///
  static dbWire* create(dbNet* net, bool global_wire = false);

  ///
  /// Create an unattached wire.
  ///
  static dbWire* create(dbBlock* block, bool global_wire = false);

  ///
  /// Translate a database-id back to a pointer.
  ///
  static dbWire* getWire(dbBlock* block, uint oid);

  ///
  /// Destroy a wire.
  ///
  static void destroy(dbWire* wire);

 private:
  void addOneSeg(unsigned char op,
                 int value,
                 uint jj,
                 int* did,
                 dbRSeg** new_rsegs);
  void addOneSeg(unsigned char op, int value);
  void donateWireSeg(dbWire* w1, dbRSeg** new_rsegs);

  friend class dbNet;
};

///////////////////////////////////////////////////////////////////////////////
///
///  A dbSWire is the element used to represent special-net wires.
///
///////////////////////////////////////////////////////////////////////////////
class dbSWire : public dbObject
{
 public:
  ///
  /// Get the block this wire belongs too.
  ///
  dbBlock* getBlock();

  ///
  /// Get the net this wire is attached too.
  ///
  dbNet* getNet();

  ///
  /// Return the wire-type.
  ///
  dbWireType getWireType();

  ///
  /// Returns the shield net if the wire-type is dbWireType::SHIELD
  ///
  dbNet* getShield();

  ///
  /// Get the wires of this special wire.
  ///
  dbSet<dbSBox> getWires();

  ///
  /// Create a new special-wire.
  ///
  static dbSWire* create(dbNet* net, dbWireType type, dbNet* shield = nullptr);

  ///
  /// Delete this wire
  ///
  static void destroy(dbSWire* swire);

  ///
  /// Delete this wire
  ///
  static dbSet<dbSWire>::iterator destroy(dbSet<dbSWire>::iterator& itr);

  ///
  /// Translate a database-id back to a pointer.
  ///
  static dbSWire* getSWire(dbBlock* block, uint oid);
};

///////////////////////////////////////////////////////////////////////////////
///
/// A dbGCellGrid is the element that represents a block specific grid
/// definition.
///
///////////////////////////////////////////////////////////////////////////////

///////////////////////////////////////////////////////////////////////////////
///
/// A dbTrackGrid is the element that represents a block tracks.
///
///////////////////////////////////////////////////////////////////////////////
class dbTrackGrid : public dbObject
{
 public:
  ///
  /// Get the layer for this track-grid.
  ///
  dbTechLayer* getTechLayer();

  ///
  /// Get the "X" track coordinates for a this tech-layer.
  ///
  void getGridX(std::vector<int>& x_grid);

  ///
  /// Get the "Y" track coordinates for a this tech-layer.
  ///
  void getGridY(std::vector<int>& y_grid);

  ///
  /// Get the block this grid belongs too.
  ///
  dbBlock* getBlock();

  ///
  /// Add a "X" grid pattern.
  ///
  void addGridPatternX(int origin_x, int line_count, int step);

  ///
  /// Add a "Y" grid pattern.
  ///
  void addGridPatternY(int origin_y, int line_count, int step);

  ///
  /// Get the number of "X" grid patterns.
  ///
  int getNumGridPatternsX();

  ///
  /// Get the number of "Y" grid patterns.
  ///
  int getNumGridPatternsY();

  ///
  /// Get the "ith" "X" grid pattern.
  ///
  void getGridPatternX(int i, int& origin_x, int& line_count, int& step);

  ///
  /// Get the "ith" "Y" grid pattern.
  ///
  void getGridPatternY(int i, int& origin_y, int& line_count, int& step);
  ///
  /// Create an empty Track grid.
  /// Returns nullptr if a the grid for this layer already exists.
  ///
  static dbTrackGrid* create(dbBlock* block, dbTechLayer* layer);

  ///
  /// Get the spacing between tracks for this grid.
  /// If the layer has a multi pattern spacing, returns the average.
  ///
  void getAverageTrackSpacing(int& track_step,
                              int& track_init,
                              int& num_tracks);

  ///
  /// Translate a database-id back to a pointer.
  ///
  static dbTrackGrid* getTrackGrid(dbBlock* block, uint oid);

  ///
  /// destroy a grid
  ///
  static void destroy(dbTrackGrid* grid_);
};

///////////////////////////////////////////////////////////////////////////////
///
/// A dbObstruction is the element that represents a routing
/// obstruction in a block.
///
///////////////////////////////////////////////////////////////////////////////
class dbObstruction : public dbObject
{
 public:
  ///
  /// Get the bbox of this obstruction.
  ///
  dbBox* getBBox();

  ///
  /// Get the instance associated with this obstruction.
  /// Returns nullptr of no instance was associated with this obstruction
  ///
  dbInst* getInstance();

  ///
  /// Declare this obstruction to be a "slot" obstruction.
  ///
  void setSlotObstruction();

  ///
  /// Returns true if this obstruction is a "slot" obstruction.
  ///
  bool isSlotObstruction();

  ///
  /// Declare this obstruction to be a "fill" obstruction.
  ///
  void setFillObstruction();

  ///
  /// Returns true if this obstruction is a "fill" obstruction.
  ///
  bool isFillObstruction();

  ///
  /// Declare this obstruction to be non "power/ground" obstruction.
  ///
  void setExceptPGNetsObstruction();

  ///
  /// Returns true if this obstruction is a non "power/ground" obstruction.
  ///
  bool isExceptPGNetsObstruction();

  ///
  /// Declare this obstruction to have been pushed into this block.
  ///
  void setPushedDown();

  ///
  /// Returns true if this obstruction was pushed into this block.
  ///
  bool isPushedDown();
  ///
  /// Returns true if this bpin has an effective-width rule.
  ///
  bool hasEffectiveWidth();

  ///
  /// Set the effective width rule.
  ///
  void setEffectiveWidth(int w);

  ///
  /// Return the effective width rule.
  ///
  int getEffectiveWidth();

  ///
  /// Returns true if this bpin has an min-spacing rule.
  ///
  bool hasMinSpacing();

  ///
  /// Set the min spacing rule.
  ///
  void setMinSpacing(int w);

  ///
  /// Return the min spacing rule.
  ///
  int getMinSpacing();

  ///
  /// Get the block this obstruction belongs too.
  ///
  dbBlock* getBlock();

  ///
  /// Delete this obstruction from this block.
  ///
  static void destroy(dbObstruction* obstruction);

  ///
  /// Create a routing obstruction.
  ///
  static dbObstruction* create(dbBlock* block,
                               dbTechLayer* layer,
                               int x1,
                               int y1,
                               int x2,
                               int y2,
                               dbInst* inst = nullptr);

  ///
  /// Translate a database-id back to a pointer.
  ///
  static dbObstruction* getObstruction(dbBlock* block, uint oid);
};

///////////////////////////////////////////////////////////////////////////////
///
/// A dbBlockage is the element that represents a placement blockage in a block.
///
///////////////////////////////////////////////////////////////////////////////
class dbBlockage : public dbObject
{
 public:
  ///
  /// Get the bbox of this blockage.
  ///
  dbBox* getBBox();

  ///
  /// Get the instance associated with this blockage.
  /// Returns nullptr of no instance was associated with this blockage
  ///
  dbInst* getInstance();

  ///
  /// Declare this blockage to have been pushed into this block.
  ///
  void setPushedDown();

  ///
  /// Returns true if this blockage was pushed into this block.
  ///
  bool isPushedDown();

  ///
  /// Declare this blockage is soft.
  ///
  void setSoft();

  ///
  /// Returns true if this blockage is soft.
  ///
  bool isSoft();

  ///
  /// Set the max placement density percentage in [0,100]
  ///
  void setMaxDensity(float max_density);

  ///
  /// Returns the max placement density percentage
  ///
  float getMaxDensity();

  ///
  /// Get the block this blockage belongs too.
  ///
  dbBlock* getBlock();

  ///
  /// Create a placement blockage.
  ///
  static dbBlockage* create(dbBlock* block,
                            int x1,
                            int y1,
                            int x2,
                            int y2,
                            dbInst* inst = nullptr);

  ///
  /// Translate a database-id back to a pointer.
  ///
  static dbBlockage* getBlockage(dbBlock* block, uint oid);
};

///////////////////////////////////////////////////////////////////////////////
///
/// A RCSeg is the element that represents an RC element in a RC network.
///
/// The segment junction nodes are denoted "source" and "target". However,
/// this namimg is just a convention and there is no implied directional
/// meaning.
///
///////////////////////////////////////////////////////////////////////////////
class dbCapNode : public dbObject
{
 protected:
  friend class dbRSeg;
  friend class extMain;
  friend class extSpef;
  friend class te_tile;
  friend class tilext;
  friend class dbJournal;

  ///
  /// Get the capacitance of this capNode segment for this process corner.
  /// Returns value in femto-fards.
  ///
  void getCapTable(double* cap);

 public:
  ///
  /// Add the capacitances of other capnode to this capnode
  ///
  void addCapnCapacitance(dbCapNode* other);

  ///
  /// Add the gndCap of this capnode to *gndcap and *totalcap
  ///
  void addGndCap(double* gndcap, double* totalcap);

  /// Add the gndCap to *gndcap and *totalcap, ccCap to *totalcap
  ///
  void addGndTotalCap(double* gndcap, double* totalcap, double MillerMult);

  ///
  /// Get the gndCap of this capnode to *gndcap and *totalcap
  ///
  void getGndCap(double* gndcap, double* totalcap);

  ///
  /// Get the gndCap to *gndcap and *totalcap, ccCap to *totalcap
  ///
  void getGndTotalCap(double* gndcap, double* totalcap, double MillerMult);

  ///
  /// Add the caps of all corners of CC's from this capnode to *totalcap
  ///
  void accAllCcCap(double* totalcap, double MillerMult);

  ///
  /// Set the capacitance of this CapNode segment for this process corner. Value
  /// must be in femto-fards.
  ///
  void setCapacitance(double cap, int corner = 0);

  ///
  /// Add the capacitance of this CapNode segment for this process corner. Value
  /// must be in femto-fards.
  ///
  void addCapacitance(double cap, int corner = 0);

  ///
  /// add cc capacitance to gnd capacitance of this capNode
  ///
  bool groundCC(float gndFactor);

  ///
  ///  Adjust the capacitance of this capNode for this process corner
  ///
  void adjustCapacitance(float factor, uint corner);

  ///
  ///  Adjust the capacitance of this capNode
  ///
  void adjustCapacitance(float factor);

  ///
  /// check if having CC's with capacitnce greater than ccThreshHold
  ///
  bool needAdjustCC(double ccThreshHold);

  ///
  /// adjust CC's of this capNode
  ///
  void adjustCC(uint adjOrder,
                float adjFactor,
                std::vector<dbCCSeg*>& adjustedCC,
                std::vector<dbNet*>& halonets);

  ///
  /// Get the capacitance of this capNode segment for this process corner.
  /// Returns value in femto-fards.
  ///
  double getCapacitance(uint corner = 0);

  ///
  /// Get the rc-network cap node.
  ///
  uint getNode();

  ///
  /// Get the shapeId of the cap node.
  ///
  uint getShapeId();

  ///
  /// Set the rc-network cap node.
  ///
  void setNode(uint nodeid);

  ///
  /// Get next cap node in same net
  ///
  //  dbCapNode *getNext(dbBlock *block_);

  ///
  ///  is this node iterm/bterm/internal/branch/dangling/foreign .
  ///
  bool isName();
  bool isITerm();
  bool isBTerm();
  bool isInternal();
  bool isBranch();
  bool isDangling();
  bool isForeign();
  bool isTreeNode();  // bterm, iterm, branch
  // bool isSourceNodeBterm();
  bool isSourceTerm(dbBlock* mblock = nullptr);
  bool isInoutTerm(dbBlock* mblock = nullptr);

  ///
  /// Returns the select flag value. This flag specified that the
  /// net has been select.
  ///
  bool isSelect();

  ///
  /// Set the select flag to the specified value.
  ///
  void setSelect(bool value);

  ///
  ///  increase children cnt; capNode is a branch of the rooted tree.
  ///
  uint incrChildrenCnt();
  uint getChildrenCnt();
  void setChildrenCnt(uint cnt);

  ///
  ///  set iterm/bterm/internal/branch/foreign flag of this cap node.
  ///
  void setNameFlag();
  void setBTermFlag();
  void setITermFlag();
  void setInternalFlag();
  void setBranchFlag();
  void setForeignFlag();

  ///
  ///  reset iterm/bterm/internal/branch/foreign flag of this cap node.
  ///
  void resetNameFlag();
  void resetBTermFlag();
  void resetITermFlag();
  void resetInternalFlag();
  void resetBranchFlag();
  void resetForeignFlag();

  ///
  /// Get the sort index of this node
  ///
  uint getSortIndex();

  ///
  /// Set the sort index of this node
  ///
  void setSortIndex(uint idx);

  ///
  /// Get the coordinates of this node if iterm or bterm
  ///
  bool getTermCoords(int& x, int& y, dbBlock* mblock = nullptr);

  ///
  /// Get the iterm of this node
  ///
  dbITerm* getITerm(dbBlock* mblock = nullptr);

  ///
  /// Get the bterm of this node
  ///
  dbBTerm* getBTerm(dbBlock* mblock = nullptr);

  ///
  /// Set the _ycoord of this node
  ///
  /// void setCoordY(int y);

  ///
  /// Get the _ycoord of this node
  ///
  /// void getCoordY(int & y);

  ///
  /// print the ccsegs of the capn
  ///
  void printCC();

  ///
  /// check the ccsegs of the capn
  ///
  bool checkCC();

  ///
  /// Get the coupling caps bound to this node
  ///
  dbSet<dbCCSeg> getCCSegs();

  ///
  /// Net given the capNode id
  ///
  dbNet* getNet();

  ///
  /// set net
  ///
  void setNet(uint netid);

  ///
  /// set next
  ///
  void setNext(uint nextid);

  ///
  /// Create a new rc-segment
  /// The default values for each process corner is 0.0.
  ///
  static dbCapNode* create(dbNet* net, uint node, bool foreign);

  ///
  /// add a seg onto a net
  ///
  void addToNet();

  ///
  /// Destroy a rc-segment.
  ///
  static void destroy(dbCapNode* seg, bool destroyCC = true);

  ///
  /// Destroy a rc-segment.
  ///
  static dbSet<dbCapNode>::iterator destroy(dbSet<dbCapNode>::iterator& itr);

  ///
  /// Translate a database-id back to a pointer.
  ///
  static dbCapNode* getCapNode(dbBlock* block, uint oid);

  // friend void test_eco();
};
///////////////////////////////////////////////////////////////////////////////
///
/// A RSeg is the element that represents an Res element in a Res network.
///
/// The segment junction nodes are denoted "source" and "target". However,
/// this namimg is just a convention and there is no implied directional
/// meaning.
///
///////////////////////////////////////////////////////////////////////////////
class dbRSeg : public dbObject
{
 public:
  ///
  /// Add the resistances of other rseg to this rseg
  ///
  void addRSegResistance(dbRSeg* other);

  ///
  /// Add the capacitances of other rseg to this rseg
  ///
  void addRSegCapacitance(dbRSeg* other);

  ///
  /// Get the resistance of this RC segment for this process corner. Returns
  /// value in ohms.
  ///
  double getResistance(int corner = 0);

  ///
  /// Get the resistance of this RC segment to *res
  ///
  void getAllRes(double* res);

  ///
  /// Add the resistance of this RC segment to *res
  ///
  void addAllRes(double* res);

  ///
  /// Get the gdn cap of this RC segment to *gndcap and *totalcap
  ///
  void getGndCap(double* gndcap, double* totalcap);

  ///
  /// Add the gdn cap of this RC segment to *gndcap and *totalcap
  ///
  void addGndCap(double* gndcap, double* totalcap);

  ///
  /// Get the gdn cap of this RC segment to *gndcap, total cap to *totalcap
  ///
  void getGndTotalCap(double* gndcap, double* totalcap, double MillerMult);

  ///
  /// Add the gdn cap of this RC segment to *gndcap, total cap to *totalcap
  ///
  void addGndTotalCap(double* gndcap, double* totalcap, double MillerMult);

  ///
  /// do merge rsegs
  ///
  void mergeRCs(std::vector<dbRSeg*>& mrsegs);

  ///
  /// Adjust the capacitance of this RC segment for this process corner.
  ///
  void adjustCapacitance(float factor, uint corner);

  ///
  /// Adjust the capacitance of the src capNode of this RC segment for the
  /// process corner.
  ///
  void adjustSourceCapacitance(float factor, uint corner);

  ///
  /// Adjust the capacitance of this RC segment.
  ///
  void adjustCapacitance(float factor);

  ///
  /// Set the capacitance of this RC segment for this process corner. Value must
  /// in FF.
  ///
  void setCapacitance(double cap, int corner = 0);

  ///
  /// Returns the _update_cap flag value. This flag specified that the
  /// rseg has been updated
  ///
  bool updatedCap();

  ///
  /// Get the capacitance of this RC segment for this process corner. Returns
  /// value in FF.
  ///
  double getCapacitance(int corner = 0);

  ///
  /// Get the capacitance of this RC segment for this process corner,
  /// plus coupling capacitance. Returns value in FF.
  ///
  double getSourceCapacitance(int corner = 0);

  ///
  /// Get the first capnode capacitance of this RC segment
  /// for this process corner, if foreign,
  /// plus coupling capacitance. Returns value in FF.
  ///
  double getCapacitance(int corner, double MillerMult);

  ///
  /// Get the CC segs of this RC segment,
  ///
  void getCcSegs(std::vector<dbCCSeg*>& ccsegs);

  ///
  /// print the CC segs of this RC segment,
  ///
  void printCcSegs();
  void printCC();
  bool checkCC();

  ///
  /// Get the capacitance table of this RC segment. value is in FF
  ///
  void getCapTable(double* cap);

  ///
  /// Set the resistance of this RC segment for this process corner. Value must
  /// be in ohms.
  ///
  void setResistance(double res, int corner = 0);

  ///
  ///  Adjust the resistance of this RC segment for this process corner
  ///
  void adjustResistance(float factor, int corner);

  ///
  ///  Adjust the resistance of this RC segment
  ///
  void adjustResistance(float factor);

  ///
  /// Set the next rseg
  ///
  void setNext(uint next_id);

  ///
  /// Get the rc-network source node of this segment,
  ///
  uint getSourceNode();

  ///
  /// Get the rc-network source node of this segment,
  ///
  dbCapNode* getSourceCapNode();

  ///
  /// Set the rc-network source node of this segment,
  ///
  void setSourceNode(uint nodeid);

  ///
  /// Get the rc-network target node of this segment,
  ///
  uint getTargetNode();

  ///
  /// Get the rc-network target node of this segment,
  ///
  dbCapNode* getTargetCapNode();

  ///
  /// Set the rc-network target node of this segment,
  ///
  void setTargetNode(uint nodeid);

  ///
  /// Get shape-id of this RC-segment.
  ///
  uint getShapeId();

  ///
  /// Set coordinates of this RC-segment.
  ///
  void setCoords(int x, int y);

  ///
  /// Get coordinates of this RC-segment.
  ///
  void getCoords(int& x, int& y);

  ///
  /// Set shape-id of this RC-segment, and the target capNode if internal.
  ///
  void updateShapeId(uint nsid);

  ///
  /// check path direction
  ///
  bool pathLowToHigh();

  ///
  /// check if cap allocated
  ///
  bool allocatedCap();

  ///
  /// returns length and width.
  ///
  uint getLengthWidth(uint& w);

  ///
  /// add a seg onto a net
  ///
  bool addToNet();

  ///
  /// Get the net of this RC-segment.
  ///
  dbNet* getNet();

  ///
  /// Create a new r-segment
  /// The default values for each process corner is 0.0.
  ///
  static dbRSeg* create(dbNet* net,
                        int x,
                        int y,
                        uint path_dir,
                        bool allocate_cap);

  ///
  /// Destroy a rc-segment.
  ///
  static void destroy(dbRSeg* seg);
  static void destroy(dbRSeg* seg, dbNet* net);

  ///
  /// simple destroy a disconnected rc-segment
  ///
  static void destroyS(dbRSeg* seg);

  ///
  /// Destroy a rc-segment.
  ///
  static dbSet<dbRSeg>::iterator destroy(dbSet<dbRSeg>::iterator& itr);

  ///
  /// Translate a database-id back to a pointer.
  ///
  static dbRSeg* getRSeg(dbBlock* block, uint oid);
};

///////////////////////////////////////////////////////////////////////////////
///
/// A CCSeg is the element that represents an coupling capacitance element
/// in a RC network.
///
/// The segment junction nodes are denoted "source" and "target". However,
/// this namimg is just a convention and there is no implied directional
/// meaning.
///
///////////////////////////////////////////////////////////////////////////////
class dbCCSeg : public dbObject
{
 public:
  ///
  /// Adjust the capacitance of this CC segment
  ///
  void adjustCapacitance(float factor);

  ///
  /// Adjust the capacitance of a corner this CC segment
  ///
  void adjustCapacitance(float factor, int corner);

  ///
  /// Get the capacitance of this CC segment for this process corner. Returns
  /// value in femto-fards.
  ///
  double getCapacitance(int corner = 0);

  ///
  /// Set the capacitance of this CC segment for this process corner. Value must
  /// be in femto-fards.
  ///
  void setCapacitance(double cap, int corner = 0);

  ///
  /// Add the capacitance of this CC segment for this process corner. Value must
  /// be in femto-fards.
  ///
  void addCapacitance(double cap, int corner = 0);

  ///
  /// Add the capacitance of all corners of this CC segment to *ttcap
  ///
  void accAllCcCap(double* ttcap, double MillerMult);

  ///
  /// Get the capacitance of all corners of this CC segment to *ttcap
  ///
  void getAllCcCap(double* ttcap);

  ///
  /// Set the capacitance of all corners of this CC segment by *ttcap
  ///
  void setAllCcCap(double* ttcap);

  dbCapNode* getSourceCapNode();
  dbCapNode* getTargetCapNode();

  ///
  /// Add capacitance of other CC segment to this CC segment
  ///
  void addCcCapacitance(dbCCSeg* other);

  ///
  /// Change this CC segement's capNode orig to capNode new
  ///
  void swapCapnode(dbCapNode* orig, dbCapNode* newn);

  ///
  /// Get the capNode of this CC segment, other than oneCap
  ///
  dbCapNode* getTheOtherCapn(dbCapNode* oneCap, uint& cid);

  /// Get the rc-network source node of this segment,
  ///
  uint getSourceNodeNum();

  ///
  /// Set the rc-network source node of this segment,
  ///
  // void setSourceNode( uint nodeid );

  ///
  /// Get the rc-network target node of this segment,
  ///
  uint getTargetNodeNum();

  ///
  /// Set the rc-network target node of this segment,
  ///
  // void setTargetNode( uint nodeid );

  ///
  /// Get the source net of this CC-segment.
  ///
  dbNet* getSourceNet();

  ///
  /// Get the target net of this CC-segment.
  ///
  dbNet* getTargetNet();

  ///
  /// Get the infile cnt of this CC-segment.
  ///
  uint getInfileCnt();

  ///
  /// Increment the infile cnt of this CC-segment.
  ///
  void incrInfileCnt();

  ///
  /// Returns the mark flag value. This flag specified that the
  /// CC seg has been marked.
  ///
  bool isMarked();

  ///
  /// Set the mark flag to the specified value.
  ///
  void setMark(bool value);

  ///
  /// print CC's of capn
  ///
  void printCapnCC(uint capn);

  ///
  /// check CC's of capn
  ///
  bool checkCapnCC(uint capn);

  ///
  /// unlink cc from capn
  ///
  void unLink_cc_seg(dbCapNode* capn);

  ///
  /// link cc to capn
  ///
  void Link_cc_seg(dbCapNode* capn, uint cseq);

  ///
  /// relink _cc_tgt_segs of a net
  /// Used in re-reading the CC part of a spef file.
  ///

  // static dbCCSeg * relinkTgtCC (dbNet *net_, dbCCSeg *pseg_, uint
  // src_cap_node, uint tgt_cap_node);

  ///
  /// Returns nullptr if not found
  ///
  static dbCCSeg* findCC(dbCapNode* nodeA, dbCapNode* nodeB);

  ///
  /// Create a new cc-segment.
  /// The default values for each process corner is 0.0.
  ///
  static dbCCSeg* create(dbCapNode* nodeA,
                         dbCapNode* nodeB,
                         bool mergeParallel = false);

  ///
  /// Destroy a cc-segment.
  ///
  static void destroy(dbCCSeg* seg);

  ///
  /// simple destroy disconnected cc-segment
  ///
  static void destroyS(dbCCSeg* seg);

  ///
  /// Destroy a cc-segment.
  ///
  static dbSet<dbCCSeg>::iterator destroy(dbSet<dbCCSeg>::iterator& itr);

  ///
  /// Translate a database-id back to a pointer.
  ///
  static dbCCSeg* getCCSeg(dbBlock* block, uint oid);

  ///
  /// disconnect a cc-segment
  ///
  static void disconnect(dbCCSeg* tcc_);

  ///
  /// connect a cc-segment
  ///
  static void connect(dbCCSeg* tcc_);
};

///////////////////////////////////////////////////////////////////////////////
///
/// A Row is the element that represents placement sites.
///
///////////////////////////////////////////////////////////////////////////////
class dbRow : public dbObject
{
 public:
  ///
  /// Get the row name.
  ///
  std::string getName();

  ///
  /// Get the row name.
  ///
  const char* getConstName();

  ///
  /// Get the row site.
  ///
  dbSite* getSite();

  ///
  /// Get the origin of this row
  ///
  Point getOrigin();

  ///
  /// Get the site-orientation of this row
  ///
  dbOrientType getOrient();

  ///
  /// Get the direction of this row
  ///
  dbRowDir getDirection();

  ///
  /// Get the number of sites in this row.
  ///
  int getSiteCount();

  ///
  /// Get the spacing between sites. The spacing is measured from the
  /// origin of each site.
  ///
  int getSpacing();

  ///
  /// Get the bounding box of this row
  ///
  Rect getBBox();

  ///
  /// Get the block this row belongs too.
  ///
  dbBlock* getBlock();

  ///
  /// Create a new row.
  ///
  static dbRow* create(dbBlock* block,
                       const char* name,
                       dbSite* site,
                       int origin_x,
                       int origin_y,
                       dbOrientType orient,
                       dbRowDir direction,
                       int num_sites,
                       int spacing);

  ///
  /// Destroy a row.
  ///
  static void destroy(dbRow* row);

  ///
  /// Destroy a row.
  ///
  static dbSet<dbRow>::iterator destroy(dbSet<dbRow>::iterator& itr);

  ///
  /// Translate a database-id back to a pointer.
  ///
  static dbRow* getRow(dbBlock* block, uint oid);
};

///////////////////////////////////////////////////////////////////////////////
///
/// A fill is the element that one metal fill shape
///
///////////////////////////////////////////////////////////////////////////////
class dbFill : public dbObject
{
 public:
  ///
  /// Get the fill bounding box.
  ///
  void getRect(Rect& rect);

  ///
  /// Returns true if this fill requires OPC (Optical proximity correction)
  ///
  bool needsOPC();

  ///
  /// Which mask is used for double or triple patterning.  Zero is returned for
  /// unassigned.  Values are typically in [1,3].
  ///
  uint maskNumber();

  ///
  /// Get the layer of this fill.
  ///
  dbTechLayer* getTechLayer();

  ///
  /// Create a new fill.
  ///
  static dbFill* create(dbBlock* block,
                        bool needs_opc,
                        uint mask_number,
                        dbTechLayer* layer,
                        int x1,
                        int y1,
                        int x2,
                        int y2);

  ///
  /// Destroy a fill.
  ///
  static void destroy(dbFill* fill);

  ///
  /// Destroy fills.
  ///
  static dbSet<dbFill>::iterator destroy(dbSet<dbFill>::iterator& itr);

  ///
  /// Translate a database-id back to a pointer.
  ///
  static dbFill* getFill(dbBlock* block, uint oid);
};

///////////////////////////////////////////////////////////////////////////////
///
/// A Region is the element that represents a placement region.
///
///////////////////////////////////////////////////////////////////////////////
class dbRegion : public dbObject
{
 public:
  ///
  /// Get the region name.
  ///
  std::string getName();

  ///
  /// Get the region type.
  ///
  dbRegionType getRegionType();

  ///
  /// Set the region type.
  ///
  void setRegionType(dbRegionType type);

  ///
  /// Get the instances of this region.
  ///
  dbSet<dbInst> getRegionInsts();

  ///
  // Set the value of the invalid flag.
  ///
  void setInvalid(bool v);

  ///
  /// Returns true if the invalid flag is set.
  ///
  bool isInvalid();

  ///
  /// Get the boundaries of this region.
  /// A region may have no boundaries. In this case, you may have to check the
  /// parents of this region. This case can occur when reading DEF GROUPS and
  /// REGIONS. The result is two levels of hierarchy with the boundaries on the
  /// parent.
  ///
  dbSet<dbBox> getBoundaries();

  ///
  /// Add this instance to the region
  ///
  void addInst(dbInst* inst);

  ///
  /// Remove this instance from the region
  ///
  void removeInst(dbInst* inst);

  ///
  /// Remove this group from the region
  ///
  void removeGroup(dbGroup* group);

  ///
  /// Add group to this region.
  ///
  void addGroup(dbGroup* group);

  ///
  /// Get the groups of this region.
  ///
  dbSet<dbGroup> getGroups();

  ///
  /// Get the block of this region
  ///
  dbBlock* getBlock();

  ///
  /// Create a new region. Returns nullptr if a region with this name already
  /// exists in the block.
  ///
  static dbRegion* create(dbBlock* block, const char* name);

  ///
  /// Destroy a region.
  ///
  static void destroy(dbRegion* region);

  ///
  /// Destroy a region.
  ///
  static dbSet<dbRegion>::iterator destroy(dbSet<dbRegion>::iterator& itr);

  ///
  /// Translate a database-id back to a pointer.
  ///
  static dbRegion* getRegion(dbBlock* block, uint oid);
};

///////////////////////////////////////////////////////////////////////////////
///
/// A Library is the element that represents a collection of library-cells,
/// called Masters.
///
///////////////////////////////////////////////////////////////////////////////
class dbLib : public dbObject
{
 public:
  ///
  /// Get the library name.
  ///
  std::string getName();

  ///
  /// Get the library name.
  ///
  const char* getConstName();

  ///
  /// Get the Database units per micron.
  ///
  int getDbUnitsPerMicron();

  ///
  /// Get the technology of this library
  ///
  dbTech* getTech();

  ///
  /// Get the master-cells of this library
  ///
  dbSet<dbMaster> getMasters();

  ///
  /// Finds a specific master-cell in the library
  /// Returns nullptr if the object was not found.
  ///
  dbMaster* findMaster(const char* name);

  ///
  /// Get the sites of this library
  ///
  dbSet<dbSite> getSites();

  ///
  /// Finds a specific site in the library
  /// Returns nullptr if the object was not found.
  ///
  dbSite* findSite(const char* name);

  ///
  /// Get the LEF units of this technology.
  ///
  int getLefUnits();

  ///
  /// Set the LEF units of this technology.
  ///
  void setLefUnits(int units);

  ///
  /// Get the HierarchyDelimeter.
  /// Returns (0) if the delimeter was not set.
  /// A hierarchy delimeter can only be set at the time
  /// a library is created.
  ///
  char getHierarchyDelimeter();

  ///
  /// Set the Bus name delimeters
  ///
  void setBusDelimeters(char left, char right);

  ///
  /// Get the Bus name delimeters
  /// Left and Right are set to "zero" if the bus delimeters
  /// were not set.
  ///
  void getBusDelimeters(char& left, char& right);

  ///
  /// Create a new library.
  ///
  static dbLib* create(dbDatabase* db,
                       const char* name,
                       dbTech* tech,
                       char hierarchy_delimeter = 0);

  ///
  /// Translate a database-id back to a pointer.
  ///
  static dbLib* getLib(dbDatabase* db, uint oid);

  ///
  /// Destroy a library.
  ///
  static void destroy(dbLib* lib);
};

///////////////////////////////////////////////////////////////////////////////
///
/// A Site is the element that represents a placement site for cells in this
/// library.
///
///////////////////////////////////////////////////////////////////////////////
class dbSite : public dbObject
{
 public:
  struct OrientedSite
  {
    dbSite* site;
    dbOrientType orientation;
    friend bool operator==(const OrientedSite& lhs, const OrientedSite& rhs);
    friend bool operator!=(const OrientedSite& lhs, const OrientedSite& rhs);
  };
  using RowPattern = std::vector<OrientedSite>;

  ///
  /// Get the site name.
  ///
  std::string getName() const;

  ///
  /// Get the site name.
  ///
  const char* getConstName();

  ///
  /// Get the width of this site
  ///
  int getWidth();

  ///
  /// Set the width of this site
  ///
  void setWidth(int width);

  ///
  /// Get the height of this site
  ///
  int getHeight() const;

  ///
  /// Set the height of this site
  ///
  void setHeight(int height);

  ///
  /// Get the class of this site.
  ///
  dbSiteClass getClass();

  ///
  /// Set the class of this site
  ///
  void setClass(dbSiteClass site_class);

  ///
  /// Mark that this site has X-Symmetry
  ///
  void setSymmetryX();

  ///
  /// Returns true if this site has X-Symmetry
  ///
  bool getSymmetryX();

  ///
  /// Mark that this site has Y-Symmetry
  ///
  void setSymmetryY();

  ///
  /// Returns true if this site has Y-Symmetry
  ///
  bool getSymmetryY();

  ///
  /// Mark that this site has R90-Symmetry
  ///
  void setSymmetryR90();

  ///
  /// Returns true if this site has R90-Symmetry
  ///
  bool getSymmetryR90();

  ///
  /// set the row pattern of this site
  ///
  void setRowPattern(const RowPattern& row_pattern);

  ///
  /// Returns true if the row pattern is not empty
  ///
  bool hasRowPattern() const;

  ///
  /// Is this site in a row pattern or does it have a row pattern
  ///
  bool isHybrid() const;

  ///
  /// returns the row pattern if available
  ///
  RowPattern getRowPattern();

  ///
  /// Get the library of this site.
  ///
  dbLib* getLib();

  ///
  /// Create a new site.
  /// Returns nullptr if a site with this name already exists
  ///
  static dbSite* create(dbLib* lib, const char* name);

  ///
  /// Translate a database-id back to a pointer.
  ///
  static dbSite* getSite(dbLib* lib, uint oid);
};

///////////////////////////////////////////////////////////////////////////////
///
/// A Master is the element that represents a master-cell from the library.
///
///////////////////////////////////////////////////////////////////////////////
class dbMaster : public dbObject
{
 public:
  ///
  /// Get the master cell name.
  ///
  std::string getName() const;

  ///
  /// Get the master cell name.
  ///
  const char* getConstName();

  ///
  /// Get the x,y origin of this master
  ///
  Point getOrigin();

  ///
  /// Set the x,y origin of this master, default is (0,0)
  ///
  void setOrigin(int x, int y);

  ///
  /// Get the width of this master cell.
  ///
  uint getWidth() const;

  ///
  /// Set the width of this master cell.
  ///
  void setWidth(uint width);

  ///
  /// Get the height of this master cell.
  ///
  uint getHeight() const;

  ///
  /// Set the height of this master cell.
  ///
  void setHeight(uint height);

  ///
  /// Get the area of this master cell.
  ///
  int64_t getArea() const;

  ///
  /// is filler cell
  ///
  bool isFiller();

  ///
  /// Get the type of this master cell
  ///
  dbMasterType getType() const;

  ///
  /// Is the type BLOCK or any of its subtypes
  ///
  bool isBlock() const { return getType().isBlock(); }

  ///
  /// Is the type CORE or any of its subtypes
  ///
  bool isCore() const { return getType().isCore(); }

  ///
  /// Is the type PAD or any of its subtypes
  ///
  bool isPad() const { return getType().isPad(); }

  ///
  /// Is the type ENDCAP or any of its subtypes
  ///
  bool isEndCap() const { return getType().isEndCap(); }

  ///
  /// Is the master's type COVER or any of its subtypes
  ///
  bool isCover() const { return getType().isCover(); };

  ///
  /// This master can be placed automatically in the core.
  /// Pad, ring, cover, and none are false.
  ///
  bool isCoreAutoPlaceable();

  ///
  /// Set the type of this master cell
  ///
  void setType(dbMasterType type);

  ///
  /// Get the Logical equivalent of this master
  /// Returns nullptr if no equivalent was set.
  ///
  dbMaster* getLEQ();

  ///
  /// Set the Logical equivalent of this master
  /// NOTE: When setting the LEQ, the LEQ should be
  /// constructed to form a LEQ ring. The database
  /// does not enforce this. Typically, if the LEQ is
  /// set in the LEF file, than the LEQ's form a ring.
  ///
  void setLEQ(dbMaster* master);

  ///
  /// Get the Electical equivalent of this master
  /// Returns nullptr if no equivalent was set.
  ///
  dbMaster* getEEQ();

  ///
  /// Set the Electical equivalent of this master
  /// NOTE: When setting the EEQ, the EEQ should be
  /// constructed to form a EEQ ring. The database
  /// does not enforce this. Typically, if the EEQ is
  /// set in the LEF file, than the EEQ's form a ring.
  ///
  void setEEQ(dbMaster* master);

  ///
  /// Mark that this site has X-Symmetry
  ///
  void setSymmetryX();

  ///
  /// Returns true if this site has X-Symmetry
  ///
  bool getSymmetryX();

  ///
  /// Mark that this site has Y-Symmetry
  ///
  void setSymmetryY();

  ///
  /// Returns true if this site has Y-Symmetry
  ///
  bool getSymmetryY();

  ///
  /// Mark that this site has R90-Symmetry
  ///
  void setSymmetryR90();

  ///
  /// Returns true if this site has R90-Symmetry
  ///
  bool getSymmetryR90();

  ///
  /// Get the terminals of this master.
  ///
  dbSet<dbMTerm> getMTerms();

  ///
  /// Find a specific master-terminal
  /// Returns nullptr if the object was not found.
  ///
  dbMTerm* findMTerm(const char* name);
  dbMTerm* findMTerm(dbBlock* block, const char* name);

  ///
  /// Get the library of this master.
  ///
  dbLib* getLib();

  ///
  /// Get the obstructions of this master
  ///
  dbSet<dbBox> getObstructions(bool include_decomposed_polygons = true);

  ///
  /// Get the polygon obstructions of this master
  ///
  dbSet<dbPolygon> getPolygonObstructions();

  ///
  /// Get the placement bounding box of this master.
  ///
  void getPlacementBoundary(Rect& r);

  ///
  /// Apply the suppiled transform to the master obsutrctions and pin
  /// geometries.
  ///
  void transform(dbTransform& t);

  ///
  /// Freeze this master. dbMTerms cannot be added or delete from the master
  /// once it is frozen.
  ///
  void setFrozen();

  ///
  /// Returns true if the master is frozen
  ///
  bool isFrozen();

  ///
  /// Set _sequential of this master.
  ///
  void setSequential(uint v);

  ///
  /// Returns _sequential this master
  ///
  bool isSequential();

  ///
  /// Set _mark of this master.
  ///
  void setMark(uint mark);

  ///
  /// Returns _mark this master
  ///
  uint isMarked();

  bool isSpecialPower();
  void setSpecialPower(bool v);

  ///
  /// Returns the number of mterms of this master.
  ///
  int getMTermCount();

  ///
  /// Set the site of this master.
  /// h
  void setSite(dbSite* site);

  ///
  /// Set the site of this master.
  /// Returns nullptr if no site has been set.
  ///
  dbSite* getSite();

  ///
  /// Returns a database unique id for this master.
  ///
  int getMasterId();

  ///
  /// Create a new master.
  /// Returns nullptr if a master with this name already exists
  ///
  static dbMaster* create(dbLib* lib, const char* name);

  ///
  /// Destroy a dbMaster.
  ///
  static void destroy(dbMaster* master);

  ///
  /// Translate a database-id back to a pointer.
  ///
  static dbMaster* getMaster(dbLib* lib, uint oid);

  void* staCell();
  void staSetCell(void* cell);
};

class dbGDSLib : public dbObject
{
 public:
  void setLibname(std::string libname);

  std::string getLibname() const;

  void set_lastAccessed(std::tm lastAccessed);

  std::tm get_lastAccessed() const;

  void set_lastModified(std::tm lastModified);

  std::tm get_lastModified() const;

  void set_libDirSize(int16_t libDirSize);

  int16_t get_libDirSize() const;

  void set_srfName(std::string srfName);

  std::string get_srfName() const;

  void setUnits(double uu_per_dbu, double dbu_per_meter);

  std::pair<double, double> getUnits() const;

  dbGDSStructure* findGDSStructure(const char* name) const;

  dbSet<dbGDSStructure> getGDSStructures();

  static dbGDSLib* create(dbDatabase* db, const std::string& name);
  static void destroy(dbGDSLib* lib);
};

///////////////////////////////////////////////////////////////////////////////
///
/// A MTerm is the element that represents a terminal on a Master.
///
///////////////////////////////////////////////////////////////////////////////
class dbMTerm : public dbObject
{
 public:
  ///
  /// Get the master term name.
  ///
  std::string getName();

  ///
  /// Get the master term name.
  ///
  const char* getConstName();

  ///
  /// Get the master term name. Change lib_bus_del to blk_bus_del if needed
  ///
  char* getName(dbInst* inst, char* ttname);
  char* getName(dbBlock* block, dbMaster* master, char* ttname);

  ///
  /// Get the signal type of this master-terminal.
  ///
  dbSigType getSigType();

  ///
  /// Get the IO direction of this master-terminal.
  ///
  dbIoType getIoType();

  ///
  /// Get the shape of this master-terminal.
  ///
  dbMTermShapeType getShape();

  ///
  /// Set mark of this master-terminal.
  ///
  void setMark(uint v);

  ///
  /// get mark of this master-terminal.
  ///
  bool isSetMark();

  ///
  /// Get the master this master-terminal belongs too.
  ///
  dbMaster* getMaster();

  ///
  /// Get the physical pins of this terminal.
  ///
  dbSet<dbMPin> getMPins();

  ///
  /// Get bbox of this term (ie the bbox of the getMPins())
  ///
  Rect getBBox();

  ///
  /// Get the target points of this terminal.
  ///
  dbSet<dbTarget> getTargets();

  ///
  /// Add antenna info that is not specific to an oxide model.
  ///
  void addPartialMetalAreaEntry(double inval, dbTechLayer* refly = nullptr);
  void addPartialMetalSideAreaEntry(double inval, dbTechLayer* refly = nullptr);
  void addPartialCutAreaEntry(double inval, dbTechLayer* refly = nullptr);
  void addDiffAreaEntry(double inval, dbTechLayer* refly = nullptr);

  ///
  /// Antenna info that is specific to an oxide model.
  ///
  dbTechAntennaPinModel* createDefaultAntennaModel();
  dbTechAntennaPinModel* createOxide2AntennaModel();

  ///
  /// Access and write antenna rule models -- get functions will return nullptr
  /// if model not created.
  ///
  bool hasDefaultAntennaModel() const;
  bool hasOxide2AntennaModel() const;
  dbTechAntennaPinModel* getDefaultAntennaModel() const;
  dbTechAntennaPinModel* getOxide2AntennaModel() const;
  void writeAntennaLef(lefout& writer) const;

  // From LEF's ANTENNADIFFAREA on the MACRO's PIN
  void getDiffArea(std::vector<std::pair<double, dbTechLayer*>>& data);

  void* staPort();
  void staSetPort(void* port);

  ///
  /// Return the index of this mterm on this master.
  /// PREQ: master must be frozen.
  ///
  int getIndex();

  ///
  /// Create a new master terminal.
  /// Returns nullptr if a master terminal with this name already exists
  ///
  static dbMTerm* create(dbMaster* master,
                         const char* name,
                         dbIoType io_type = dbIoType(),
                         dbSigType sig_type = dbSigType(),
                         dbMTermShapeType shape_type = dbMTermShapeType());

  ///
  /// Translate a database-id back to a pointer.
  ///
  static dbMTerm* getMTerm(dbMaster* master, uint oid);
};

///////////////////////////////////////////////////////////////////////////////
///
/// A MPin is the element that represents a physical pin on a master-terminal.
///
///////////////////////////////////////////////////////////////////////////////
class dbMPin : public dbObject
{
 public:
  ///
  /// Get the master-terminal this pin belongs too.
  ///
  dbMTerm* getMTerm();

  ///
  /// Get the master this pin belongs too.
  ///
  dbMaster* getMaster();

  ///
  /// Get the geometry of this pin.
  ///
  dbSet<dbBox> getGeometry(bool include_decomposed_polygons = true);

  ///
  /// Get the polygon geometry of this pin.
  ///
  dbSet<dbPolygon> getPolygonGeometry();

  ///
  /// Get bbox of this pin (ie the bbox of getGeometry())
  ///
  Rect getBBox();

  std::vector<std::vector<odb::dbAccessPoint*>> getPinAccess() const;

  ///
  /// Create a new physical pin.
  ///
  static dbMPin* create(dbMTerm* mterm);

  ///
  /// Translate a database-id back to a pointer.
  ///
  static dbMPin* getMPin(dbMaster* master, uint oid);
};

///////////////////////////////////////////////////////////////////////////////
///
/// A Target is the element that represents a physical target point on a MTerm.
///
///////////////////////////////////////////////////////////////////////////////
class dbTarget : public dbObject
{
 public:
  ///
  /// Get the master this target belongs too.
  ///
  dbMaster* getMaster();

  ///
  /// Get the mterm this target
  ///
  dbMTerm* getMTerm();

  ///
  /// Get the tech-layer this target
  ///
  dbTechLayer* getTechLayer();

  ///
  /// Get the target point of this target.
  ///
  Point getPoint();

  ///
  /// Create a new master terminal.
  /// Returns nullptr if a master terminal with this name already exists
  ///
  static dbTarget* create(dbMTerm* mterm, dbTechLayer* layer, Point point);

  ///
  /// Destroy a target
  ///
  static void destroy(dbTarget* t);

  ///
  /// Destroy a target
  ///
  static dbSet<dbTarget>::iterator destroy(dbSet<dbTarget>::iterator& itr);

  ///
  /// Translate a database-id back to a pointer.
  ///
  static dbTarget* getTarget(dbMaster* master, uint oid);
};

///////////////////////////////////////////////////////////////////////////////
///
/// A Tech is the element that represents technology specific data.
///
///////////////////////////////////////////////////////////////////////////////
class dbTech : public dbObject
{
 public:
  ///
  /// Get the tech name.
  ///
  std::string getName();

  ///
  /// Set the Database distance units per micron.
  ///
  /// Legal values are 100, 200, 1000, 2000, 10000, 20000
  ///
  void setDbUnitsPerMicron(int value);

  ///
  /// Get the Database units per micron.
  ///
  int getDbUnitsPerMicron();

  ///
  /// Get the technolgy layers. The layers are ordered from the
  /// bottom mask number to the top mask number.
  ///
  dbSet<dbTechLayer> getLayers();

  ///
  /// Find the technology layer.
  /// Returns nullptr if the object was not found.
  ///
  dbTechLayer* findLayer(const char* name);

  ///
  /// Find the technology layer.
  /// Returns nullptr if the object was not found.
  ///
  dbTechLayer* findLayer(int layer_number);

  ///
  /// Find the technology routing layer.
  /// Returns nullptr if the object was not found.
  ///
  dbTechLayer* findRoutingLayer(int level_number);

  ///
  /// Get the technolgy vias. This includes non-default-rule-vias.
  ///
  dbSet<dbTechVia> getVias();

  ///
  /// Find the technology via.
  /// Returns nullptr if the object was not found.
  ///
  dbTechVia* findVia(const char* name);

  ///
  /// Get the LEF units of this technology.
  ///
  int getLefUnits();

  ///
  /// Set the LEF units of this technology.
  ///
  void setLefUnits(int units);

  ///
  /// Get the LEF version in this technology as a number or as a string.
  ///
  double getLefVersion() const;
  std::string getLefVersionStr() const;

  ///
  /// Set the LEF version of this technology, in both number and string form.
  ///
  void setLefVersion(double inver);

  ///
  ///  Get and set the NOWIREEXTENSIONATPIN construct
  ///
  bool hasNoWireExtAtPin() const;
  dbOnOffType getNoWireExtAtPin() const;
  void setNoWireExtAtPin(dbOnOffType intyp);

  ///
  ///  Get and set the NAMESCASESENSITIVE construct
  ///
  dbOnOffType getNamesCaseSensitive() const;
  void setNamesCaseSensitive(dbOnOffType intyp);

  ///
  /// Handle LEF CLEARANCEMEASURE construct
  ///
  bool hasClearanceMeasure() const;
  dbClMeasureType getClearanceMeasure() const;
  void setClearanceMeasure(dbClMeasureType inmeas);

  ///
  /// Handle LEF USEMINSPACING for pins and obstruction separately.
  ///
  bool hasUseMinSpacingObs() const;
  dbOnOffType getUseMinSpacingObs() const;
  void setUseMinSpacingObs(dbOnOffType inval);

  bool hasUseMinSpacingPin() const;
  dbOnOffType getUseMinSpacingPin() const;
  void setUseMinSpacingPin(dbOnOffType inval);

  ///
  ///  Handle MANUFACTURINGGRID construct
  ///  NOTE: Assumes conversion to internal DB units,
  ///  NOT microns or LEF/DEF units
  ///
  bool hasManufacturingGrid() const;
  int getManufacturingGrid() const;
  void setManufacturingGrid(int ingrd);

  ///
  /// Get the number of layers in this technology.
  ///
  int getLayerCount();

  ///
  /// Get the number of routing-layers in this technology.
  ///
  int getRoutingLayerCount();

  ///
  /// Get the number of vias in this technolgy.
  ///
  int getViaCount();

  ///
  /// Get the non-default rules
  ///
  dbSet<dbTechNonDefaultRule> getNonDefaultRules();

  ///
  /// Find a specific rule
  ///
  dbTechNonDefaultRule* findNonDefaultRule(const char* rulename);

  ///
  /// Find a specific rule
  /// Returns nullptr if no rule exists.
  ///
  dbTechSameNetRule* findSameNetRule(dbTechLayer* l1, dbTechLayer* l2);

  ///
  /// Get the same-net rules of this non-default rule.
  ///
  void getSameNetRules(std::vector<dbTechSameNetRule*>& rules);

  ///
  ///
  ///
  dbSet<dbTechViaRule> getViaRules();

  ///
  ///
  ///
  dbSet<dbTechViaGenerateRule> getViaGenerateRules();

  ///
  ///
  ///
  dbSet<dbMetalWidthViaMap> getMetalWidthViaMap();

  ///
  ///
  ///
  dbTechViaRule* findViaRule(const char* name);

  ///
  ///
  ///
  dbTechViaGenerateRule* findViaGenerateRule(const char* name);

  ///
  ///
  ///
  void checkLayer(bool typeChk, bool widthChk, bool pitchChk, bool spacingChk);

  ///
  /// Create a new technology.
  /// Returns nullptr if a database technology already exists
  ///
  static dbTech* create(dbDatabase* db,
                        const char* name,
                        int dbu_per_micron = 1000);

  ///
  /// Translate a database-id back to a pointer.
  ///
  static dbTech* getTech(dbDatabase* db, uint oid);

  ///
  /// Destroy a technology.
  /// TODO: Define what happens to the libs and the chip.
  ///
  static void destroy(dbTech* tech);
};

///////////////////////////////////////////////////////////////////////////////
///
/// A TechVia is the element that represents a specific process VIA in
/// a technolgy.
///
///////////////////////////////////////////////////////////////////////////////
class dbTechVia : public dbObject
{
 public:
  ///
  /// Get the via name.
  ///
  std::string getName();

  ///
  /// Get the via name.
  ///
  const char* getConstName();

  ///
  /// Returns true if this via is a default
  ///
  bool isDefault();

  ///
  /// Set the default flag to true.
  ///
  void setDefault();

  ///
  /// Returns true if this via is a top-of-stack
  ///
  bool isTopOfStack();

  ///
  /// Set the top-of-stack flag to true.
  ///
  void setTopOfStack();

  ///
  /// Get the resitance per square nm
  ///
  double getResistance();

  ///
  /// Set the resitance per square nm
  ///
  void setResistance(double res);

  ///
  /// Set the pattern value of this via.
  /// The pattern is ignored if the pattern is already set on this via
  ///
  void setPattern(const char* pattern);

  ///
  /// Get the pattern value of this via.
  /// Returns and empty ("") string if a pattern has not been set.
  ///
  std::string getPattern();

  ///
  /// Set generate rule that was used to genreate this via.
  ///
  void setViaGenerateRule(dbTechViaGenerateRule* rule);

  ///
  /// Get the generate rule that was used to genreate this via.
  ///
  dbTechViaGenerateRule* getViaGenerateRule();

  ///
  /// Returns true if this via has params.
  ///
  bool hasParams();

  ///
  /// Set via params to generate this via. This method will create the shapes
  /// of this via. All previous shapes are destroyed.
  ///
  void setViaParams(const dbViaParams& params);

  ///
  /// Get the via params used to generate this via.
  ///
  dbViaParams getViaParams();

  ///
  /// Get the technology this via belongs too.
  ///
  dbTech* getTech();

  ///
  /// Get the bbox of this via.
  /// Returns nullptr if this via has no shapes.
  ///
  dbBox* getBBox();

  ///
  /// Get the boxes of this VIA
  ///
  dbSet<dbBox> getBoxes();

  ///
  /// Get the upper-most layer of this via reaches
  /// Returns nullptr if this via has no shapes.
  ///
  dbTechLayer* getTopLayer();

  ///
  /// Get the lower-most layer of this via reaches
  /// Returns nullptr if this via has no shapes.
  ///
  dbTechLayer* getBottomLayer();

  ///
  /// Returns the non-default rule this via belongs too.
  /// Returns nullptr if this via is not part of a non-default rule.
  ///
  dbTechNonDefaultRule* getNonDefaultRule();

  ///
  /// Create a new via.
  /// Returns nullptr if a via with this name already exists.
  ///
  static dbTechVia* create(dbTech* tech, const char* name);

  ///
  /// Create a new non-default-rule via.
  /// Returns nullptr if a via with this name already exists.
  ///
  static dbTechVia* create(dbTechNonDefaultRule* rule, const char* name);
  ///
  /// Create a new non-default-rule via by cloning an existing via (not
  /// necessarily from the same non-default rule
  /// Returns nullptr if a via with this name already exists.
  ///
  static dbTechVia* clone(dbTechNonDefaultRule* rule,
                          dbTechVia* invia_,
                          const char* new_name);

  ///
  /// Translate a database-id back to a pointer.
  ///
  static dbTechVia* getTechVia(dbTech* tech, uint oid);
};

///////////////////////////////////////////////////////////////////////////////
///
/// A TechViaRule is the element that represents a LEF VIARULE
///
///////////////////////////////////////////////////////////////////////////////
class dbTechViaRule : public dbObject
{
 public:
  ///
  /// Get the via-rule name.
  ///
  std::string getName();

  ///
  /// Add this via to this rule
  ///
  void addVia(dbTechVia* via);

  ///
  /// Get the number of vias assigned to this rule
  ///
  uint getViaCount();

  ///
  /// Return the via of this index. The index ranges from [0 ... (viaCount-1)]
  ///
  dbTechVia* getVia(uint indx);

  ///
  /// Get the number of layer-rules assigned to this rule
  ///
  uint getViaLayerRuleCount();

  ///
  /// Return the layer-rule of this index. The index ranges from [0 ...
  /// (viaCount-1)]
  ///
  dbTechViaLayerRule* getViaLayerRule(uint indx);

  ///
  /// Create a new via.
  /// Returns nullptr if a via-rule with this name already exists.
  ///
  static dbTechViaRule* create(dbTech* tech, const char* name);

  ///
  /// Translate a database-id back to a pointer.
  ///
  static dbTechViaRule* getTechViaRule(dbTech* tech, uint oid);
};

///////////////////////////////////////////////////////////////////////////////
///
/// A TechViaLayerRule is the element that represents a LEF VIARULE LAYER
///
///////////////////////////////////////////////////////////////////////////////
class dbTechViaLayerRule : public dbObject
{
 public:
  ///
  /// Get the layer
  ///
  dbTechLayer* getLayer();

  ///
  /// Get the rule direction
  ///
  dbTechLayerDir getDirection();

  ///
  /// Set the rule direction
  ///
  void setDirection(dbTechLayerDir dir);

  ///
  /// Returns true if width rule is set
  ///
  bool hasWidth();

  ///
  /// Returns the width rule
  ///
  void getWidth(int& minWidth, int& maxWidth);

  ///
  /// Set the width rule
  ///
  void setWidth(int minWidth, int maxWidth);

  ///
  /// Returns true if the enclosure rule is set.
  ///
  bool hasEnclosure();

  ///
  /// Returns the enclosure rule
  ///
  void getEnclosure(int& overhang1, int& overhang2);

  ///
  /// Set the enclosure rule
  ///
  void setEnclosure(int overhang1, int overhang2);

  ///
  /// Returns true if the overhang rule is set.
  ///
  bool hasOverhang();

  ///
  /// Returns the overhang rule
  ///
  int getOverhang();

  ///
  /// Set the overhang rule
  ///
  void setOverhang(int overhang);

  ///
  /// Returns true if the metal-overhang rule is set.
  ///
  bool hasMetalOverhang();

  ///
  /// Returns the overhang rule
  ///
  int getMetalOverhang();

  ///
  /// Set the overhang rule
  ///
  void setMetalOverhang(int overhang);

  ///
  /// returns true if the rect rule is set
  ///
  bool hasRect();

  ///
  /// Get the rect rule
  ///
  void getRect(Rect& r);

  ///
  /// Set the rect rule
  ///
  void setRect(const Rect& r);

  ///
  /// returns true if the spacing rule is set
  ///
  bool hasSpacing();

  ///
  /// Get the spacing rule.
  ///
  void getSpacing(int& x_spacing, int& y_spacing);

  ///
  /// Set the spacing rule.
  ///
  void setSpacing(int x_spacing, int y_spacing);

  ///
  /// Returns true if the resistance rule is set.
  ///
  bool hasResistance();

  ///
  /// Set the resistance
  ///
  void setResistance(double r);

  ///
  /// Get the resistance
  ///
  double getResistance();

  ///
  /// Create a new via-layer_rule.
  ///
  static dbTechViaLayerRule* create(dbTech* tech,
                                    dbTechViaRule* rule,
                                    dbTechLayer* layer);

  ///
  /// Create a new via-layer_rule.
  ///
  static dbTechViaLayerRule* create(dbTech* tech,
                                    dbTechViaGenerateRule* rule,
                                    dbTechLayer* layer);

  ///
  /// Translate a database-id back to a pointer.
  ///
  static dbTechViaLayerRule* getTechViaLayerRule(dbTech* tech, uint oid);
};

///////////////////////////////////////////////////////////////////////////////
///
/// A TechViaGenerateRule is the element that represents a LEF VIARULE GENERATE
///
///////////////////////////////////////////////////////////////////////////////
class dbTechViaGenerateRule : public dbObject
{
 public:
  ///
  /// Get the via-rule name.
  ///
  std::string getName();

  ///
  /// Returns true if this is the default rule.
  ///
  bool isDefault();

  ///
  /// Get the number of layer-rules assigned to this rule
  ///
  uint getViaLayerRuleCount();

  ///
  /// Return the layer-rule of this index. The index ranges from [0 ...
  /// (viaCount-1)]
  ///
  dbTechViaLayerRule* getViaLayerRule(uint indx);

  ///
  /// Create a new via.
  /// Returns nullptr if a via-rule with this name already exists.
  ///
  static dbTechViaGenerateRule* create(dbTech* tech,
                                       const char* name,
                                       bool is_default);

  ///
  /// Translate a database-id back to a pointer.
  ///
  static dbTechViaGenerateRule* getTechViaGenerateRule(dbTech* tech, uint oid);
};

///////////////////////////////////////////////////////////////////////////////
///
/// A TechLayerSpacingRule stores a design rule in LEF V5.4 format.
/// These are bound to layers -- a layer may have several design rules to
/// describe required spacing among different widths and parallel lengths.
///
///////////////////////////////////////////////////////////////////////////////

class dbTechLayerSpacingRule : public dbObject
{
 public:
  /// Combine data and predicates for elements of rule
  bool isUnconditional() const;
  uint getSpacing() const;
  bool getLengthThreshold(uint& threshold) const;
  bool getLengthThresholdRange(uint& rmin, uint& rmax) const;
  bool getRange(uint& rmin, uint& rmax) const;
  void setSpacingNotchLengthValid(bool val);
  void setSpacingEndOfNotchWidthValid(bool val);
  bool hasSpacingNotchLength() const;
  bool hasSpacingEndOfNotchWidth() const;
  bool hasRange() const;
  bool hasLengthThreshold() const;
  bool hasUseLengthThreshold() const;
  bool getInfluence(uint& influence) const;
  bool getInfluenceRange(uint& rmin, uint& rmax) const;
  bool getRangeRange(uint& rmin, uint& rmax) const;
  bool getAdjacentCuts(uint& numcuts,
                       uint& within,
                       uint& spacing,
                       bool& except_same_pgnet) const;
  bool getCutLayer4Spacing(dbTechLayer*& outly) const;
  bool getCutStacking() const;
  bool getCutCenterToCenter() const;
  bool getCutSameNet() const;
  bool getCutParallelOverlap() const;
  uint getCutArea() const;
  void writeLef(lefout& writer) const;

  void setSameNetPgOnly(bool pgonly);
  bool getSameNetPgOnly();
  void setLengthThreshold(uint threshold);
  void setSpacing(uint spacing);
  void setLengthThresholdRange(uint rmin, uint rmax);
  void setRange(uint rmin, uint rmax);
  void setUseLengthThreshold();
  void setInfluence(uint influence);
  void setInfluenceRange(uint rmin, uint rmax);
  void setRangeRange(uint rmin, uint rmax);
  void setAdjacentCuts(uint numcuts,
                       uint within,
                       uint spacing,
                       bool except_same_pgnet);
  void setCutLayer4Spacing(dbTechLayer* cutly);
  void setCutStacking(bool stacking);
  void setCutCenterToCenter(bool c2c);
  void setCutSameNet(bool same_net);
  void setCutParallelOverlap(bool overlap);
  void setCutArea(uint area);
  void setEol(uint width,
              uint within,
              bool parallelEdge,
              uint parallelSpace,
              uint parallelWithin,
              bool twoEdges);
  bool getEol(uint& width,
              uint& within,
              bool& parallelEdge,
              uint& parallelSpace,
              uint& parallelWithin,
              bool& twoEdges) const;

  ///
  /// Create a new layer spacing rule.
  /// Returns pointer to newly created object
  ///
  static dbTechLayerSpacingRule* create(dbTechLayer* inly);
  static dbTechLayerSpacingRule* getTechLayerSpacingRule(dbTechLayer* inly,
                                                         uint dbid);
};

///////////////////////////////////////////////////////////////////////////////
///
/// A dbTechMinCutRule stores rules for minimum cuts
/// in LEF V5.5 format.
/// These are bound to layers -- a layer may have several minimum cut rules to
/// describe required cuts at intersections of  different widths and
/// protrusion lengths.
///
///////////////////////////////////////////////////////////////////////////////

class dbTechMinCutRule : public dbObject
{
 public:
  bool getMinimumCuts(uint& numcuts, uint& width) const;
  void setMinimumCuts(uint numcuts,
                      uint width,
                      bool above_only,
                      bool below_only);
  bool getCutDistance(uint& cut_distance) const;
  void setCutDistance(uint cut_distance);
  bool getLengthForCuts(uint& length, uint& distance) const;
  void setLengthForCuts(uint length, uint distance);
  bool isAboveOnly() const;
  bool isBelowOnly() const;
  void writeLef(lefout& writer) const;
  static dbTechMinCutRule* create(dbTechLayer* inly);
  static dbTechMinCutRule* getMinCutRule(dbTechLayer* inly, uint dbid);
};

///////////////////////////////////////////////////////////////////////////////
///
/// A dbTechMinEncRule stores rules for minimum enclosure area
/// in LEF V5.5 format.
/// These are bound to layers -- a layer may have several minimum enclosure
/// rules to describe connections to wires of different widths
///
///////////////////////////////////////////////////////////////////////////////

class dbTechMinEncRule : public dbObject
{
 public:
  bool getEnclosure(uint& area) const;
  void setEnclosure(uint area);
  bool getEnclosureWidth(uint& width) const;
  void setEnclosureWidth(uint width);
  void writeLef(lefout& writer) const;

  static dbTechMinEncRule* create(dbTechLayer* inly);
  static dbTechMinEncRule* getMinEncRule(dbTechLayer* inly, uint dbid);
};

///////////////////////////////////////////////////////////////////////////////
///
/// A dbTechV55InfluenceEntry stores an entry in the table for V5.5 format
/// influence spacing rules.
/// Influence spacing in V5.5 describes the required spacing (_spacing) for
/// any wire within a distance (_within) a wire of width (_width).
/// These are bound to layers.
///
///////////////////////////////////////////////////////////////////////////////

class dbTechV55InfluenceEntry : public dbObject
{
 public:
  bool getV55InfluenceEntry(uint& width, uint& within, uint& spacing) const;
  void setV55InfluenceEntry(const uint& width,
                            const uint& within,
                            const uint& spacing);
  void writeLef(lefout& writer) const;

  static dbTechV55InfluenceEntry* create(dbTechLayer* inly);
  static dbTechV55InfluenceEntry* getV55InfluenceEntry(dbTechLayer* inly,
                                                       uint dbid);
};

///////////////////////////////////////////////////////////////////////////////
///
/// A dbTechLayerAntennaRule expresses a single antenna rule for a given layer.
///
///////////////////////////////////////////////////////////////////////////////

class dbTechLayerAntennaRule : public dbObject
{
 public:
  bool isValid() const;
  void writeLef(lefout& writer) const;

  void setGatePlusDiffFactor(double factor);
  void setAreaMinusDiffFactor(double factor);

  void setAreaFactor(double factor, bool diffuse = false);
  void setSideAreaFactor(double factor, bool diffuse = false);

  bool hasAreaFactor() const;
  bool hasSideAreaFactor() const;

  double getAreaFactor() const;
  double getSideAreaFactor() const;

  bool isAreaFactorDiffUseOnly() const;
  bool isSideAreaFactorDiffUseOnly() const;

  bool hasAntennaCumRoutingPlusCut() const;
  void setAntennaCumRoutingPlusCut(bool value = true);

  // If return value is 0 then the value is unset
  double getPAR() const;
  double getCAR() const;
  double getPSR() const;
  double getCSR() const;
  double getGatePlusDiffFactor() const;
  double getAreaMinusDiffFactor() const;

  void setPAR(double ratio);
  void setCAR(double ratio);
  void setPSR(double ratio);
  void setCSR(double ratio);

  // if indices.size()==0 then these are unset
  // if indices.size()==1 then this is a single value rather than a PWL
  struct pwl_pair
  {
    const std::vector<double>& indices;
    const std::vector<double>& ratios;
  };

  pwl_pair getDiffPAR() const;
  pwl_pair getDiffCAR() const;
  pwl_pair getDiffPSR() const;
  pwl_pair getDiffCSR() const;
  pwl_pair getAreaDiffReduce() const;

  // PWL
  void setDiffPAR(const std::vector<double>& diff_idx,
                  const std::vector<double>& ratios);
  void setDiffCAR(const std::vector<double>& diff_idx,
                  const std::vector<double>& ratios);
  void setDiffPSR(const std::vector<double>& diff_idx,
                  const std::vector<double>& ratios);
  void setDiffCSR(const std::vector<double>& diff_idx,
                  const std::vector<double>& ratios);

  // Single value
  void setDiffPAR(double ratio);
  void setDiffCAR(double ratio);
  void setDiffPSR(double ratio);
  void setDiffCSR(double ratio);

  void setAreaDiffReduce(const std::vector<double>& areas,
                         const std::vector<double>& factors);

  static dbTechLayerAntennaRule* getAntennaRule(dbTech* inly, uint dbid);
};

///////////////////////////////////////////////////////////////////////////////
///
/// A dbTechAntennaPinModel contains model specific antenna info for a pin
///
///////////////////////////////////////////////////////////////////////////////

class dbTechAntennaPinModel : public dbObject
{
 public:
  void addGateAreaEntry(double inval, dbTechLayer* refly = nullptr);
  void addMaxAreaCAREntry(double inval, dbTechLayer* refly = nullptr);
  void addMaxSideAreaCAREntry(double inval, dbTechLayer* refly = nullptr);
  void addMaxCutCAREntry(double inval, dbTechLayer* refly = nullptr);

  void getGateArea(std::vector<std::pair<double, dbTechLayer*>>& data);
  void getMaxAreaCAR(std::vector<std::pair<double, dbTechLayer*>>& data);
  void getMaxSideAreaCAR(std::vector<std::pair<double, dbTechLayer*>>& data);
  void getMaxCutCAR(std::vector<std::pair<double, dbTechLayer*>>& data);

  void writeLef(dbTech* tech, lefout& writer) const;

  static dbTechAntennaPinModel* getAntennaPinModel(dbMaster* master, uint dbid);
};

///////////////////////////////////////////////////////////////////////////////
///
/// A NonDefaultRule is the element that represents a Non-default technology
/// rule.
///
///////////////////////////////////////////////////////////////////////////////
class dbTechNonDefaultRule : public dbObject
{
 public:
  ///
  /// Get the rule name.
  ///
  std::string getName();

  ///
  /// Get the rule name.
  ///
  const char* getConstName();

  ///
  /// Returns true if this rule is a block rule
  ///
  bool isBlockRule();

  ///
  /// Find a specific layer-rule.
  /// Returns nullptr if there is no layer-rule.
  ///
  dbTechLayerRule* getLayerRule(dbTechLayer* layer);

  ///
  /// Get the layer-rules of this non-default rule.
  ///
  void getLayerRules(std::vector<dbTechLayerRule*>& layer_rules);

  ///
  /// Get the vias of this non-default rule.
  ///
  void getVias(std::vector<dbTechVia*>& vias);

  ///
  /// Find a specific rule
  /// Returns nullptr if no rule exists.
  ///
  dbTechSameNetRule* findSameNetRule(dbTechLayer* l1, dbTechLayer* l2);

  ///
  /// Get the same-net rules of this non-default rule.
  ///
  void getSameNetRules(std::vector<dbTechSameNetRule*>& rules);

  /////////////////////////
  // 5.6 DEF additions
  /////////////////////////

  ///
  /// Set the hard spacing rule.
  ///
  bool getHardSpacing();

  ///
  /// Get the hard spacing rule.
  ///
  void setHardSpacing(bool value);

  ///
  ///  Add a use via.
  ///
  void addUseVia(dbTechVia* via);

  ///
  ///  Get vias to use.
  ///
  void getUseVias(std::vector<dbTechVia*>& vias);

  ///
  ///  Add a use via.
  ///
  void addUseViaRule(dbTechViaGenerateRule* rule);

  ///
  ///  Get vias to use.
  ///
  void getUseViaRules(std::vector<dbTechViaGenerateRule*>& rules);

  ///
  /// Assign a minimum number of cuts to this cut-layer
  ///
  void setMinCuts(dbTechLayer* cut_layer, int count);

  ///
  /// Get the minimum number of cuts for this cut-layer.
  ///
  /// Returns false if a value has not been specified.
  ///
  bool getMinCuts(dbTechLayer* cut_layer, int& count);

  ///
  /// Create a new non-default-rule.
  /// Returns nullptr if a non-default-rule with this name already exists
  ///
  static dbTechNonDefaultRule* create(dbTech* tech, const char* name);

  ///
  /// Create a new non-default-rule.
  /// Returns nullptr if a non-default-rule with this name already exists
  ///
  static dbTechNonDefaultRule* create(dbBlock* block, const char* name);

  ///
  /// Translate a database-id back to a pointer.
  ///
  static dbTechNonDefaultRule* getTechNonDefaultRule(dbTech* tech, uint oid);

  ///
  /// Translate a database-id back to a pointer.
  ///
  static dbTechNonDefaultRule* getTechNonDefaultRule(dbBlock* block, uint oid);
};

///////////////////////////////////////////////////////////////////////////////
///
/// A TechLayerRule is the element that represents a non-default layer
/// rule.
///
///////////////////////////////////////////////////////////////////////////////
class dbTechLayerRule : public dbObject
{
 public:
  ///
  /// Get the layer this rule represents
  ///
  dbTechLayer* getLayer();

  ///
  /// Returns true if this rule is a block rule
  ///
  bool isBlockRule();

  ///
  /// Get the non-default-rule this layer-rule belongs too.
  ///
  dbTechNonDefaultRule* getNonDefaultRule();

  ///
  /// Get the minimum path-width.
  ///
  int getWidth();

  ///
  /// Set the minimum path-width.
  ///
  void setWidth(int width);

  ///
  /// Get the minimum object-to-object spacing.
  ///
  int getSpacing();

  ///
  /// Set the minimum object-to-object spacing.
  ///
  void setSpacing(int spacing);

  ///
  /// Get the resitance per square nm
  ///
  double getResistance();

  ///
  /// Set the resitance per square nm
  ///
  void setResistance(double res);

  ///
  /// Get the capacitance per square nm
  ///
  double getCapacitance();

  ///
  /// Set the capacitance per square nm
  ///
  void setCapacitance(double cap);

  ///
  /// Get the edge capacitance
  ///
  double getEdgeCapacitance();

  ///
  /// Set the edge capacitance
  ///
  void setEdgeCapacitance(double cap);

  ///
  /// Get the edge capacitance
  ///
  uint getWireExtension();

  ///
  /// Set the edge capacitance
  ///
  void setWireExtension(uint ext);

  ///
  /// Create a new layer-rule.
  /// Returns nullptr if a layer-rule for this layer already exists.
  ///
  static dbTechLayerRule* create(dbTechNonDefaultRule* rule,
                                 dbTechLayer* layer);

  ///
  /// Translate a database-id back to a pointer.
  ///
  static dbTechLayerRule* getTechLayerRule(dbTech* tech, uint oid);

  ///
  /// Translate a database-id back to a pointer.
  ///
  static dbTechLayerRule* getTechLayerRule(dbBlock* block, uint oid);
};

///////////////////////////////////////////////////////////////////////////////
///
/// A TechSameNetRule
///
///////////////////////////////////////////////////////////////////////////////
class dbTechSameNetRule : public dbObject
{
 public:
  ///
  /// Get the layer this rule represents
  ///
  dbTechLayer* getLayer1();

  ///
  /// Get the layer this rule represents
  ///
  dbTechLayer* getLayer2();

  ///
  /// Get the minimum net-to-net spacing.
  ///
  int getSpacing();

  ///
  /// Set the minimum net-to-net spacing.
  ///
  void setSpacing(int spacing);

  ///
  /// Set the flag to allow stacked vias, the default value is false.
  ///
  void setAllowStackedVias(bool value);

  ///
  /// Get the allow stacked vias flag.
  ///
  bool getAllowStackedVias();

  ///
  /// Create a new default samenet rule.
  /// Returns nullptr if a rule already exists between these layers.
  ///
  static dbTechSameNetRule* create(dbTechLayer* layer1, dbTechLayer* layer2);
  ///
  /// Create a new non-default samenet rule.
  /// Returns nullptr if a rule already exists between these layers.
  ///
  static dbTechSameNetRule* create(dbTechNonDefaultRule* rule,
                                   dbTechLayer* layer1,
                                   dbTechLayer* layer2);

  ///
  /// Translate a database-id back to a pointer.
  ///
  static dbTechSameNetRule* getTechSameNetRule(dbTech* tech, uint oid);
};

class dbViaParams : private _dbViaParams
{
  friend class dbVia;
  friend class dbTechVia;
  dbTech* _tech;

  dbViaParams(const _dbViaParams& p);

 public:
  dbViaParams();
  dbViaParams(const dbViaParams& p);
  ~dbViaParams();

  int getXCutSize() const;
  int getYCutSize() const;
  int getXCutSpacing() const;
  int getYCutSpacing() const;
  int getXTopEnclosure() const;
  int getYTopEnclosure() const;
  int getXBottomEnclosure() const;
  int getYBottomEnclosure() const;
  int getNumCutRows() const;
  int getNumCutCols() const;
  int getXOrigin() const;
  int getYOrigin() const;
  int getXTopOffset() const;
  int getYTopOffset() const;
  int getXBottomOffset() const;
  int getYBottomOffset() const;
  dbTechLayer* getTopLayer() const;
  dbTechLayer* getCutLayer() const;
  dbTechLayer* getBottomLayer() const;

  void setXCutSize(int value);
  void setYCutSize(int value);
  void setXCutSpacing(int value);
  void setYCutSpacing(int value);
  void setXTopEnclosure(int value);
  void setYTopEnclosure(int value);
  void setXBottomEnclosure(int value);
  void setYBottomEnclosure(int value);
  void setNumCutRows(int value);
  void setNumCutCols(int value);
  void setXOrigin(int value);
  void setYOrigin(int value);
  void setXTopOffset(int value);
  void setYTopOffset(int value);
  void setXBottomOffset(int value);
  void setYBottomOffset(int value);
  void setTopLayer(dbTechLayer* layer);
  void setCutLayer(dbTechLayer* layer);
  void setBottomLayer(dbTechLayer* layer);
};

// Generator Code Begin ClassDefinition

class dbAccessPoint : public dbObject
{
 public:
  void setPoint(Point point);

  Point getPoint() const;

  void setLayer(dbTechLayer* layer);

  // User Code Begin dbAccessPoint
  void setAccesses(const std::vector<dbDirection>& accesses);

  void getAccesses(std::vector<dbDirection>& tbl) const;

  void setLowType(dbAccessType type_low);

  dbAccessType getLowType() const;

  void setHighType(dbAccessType type_high);

  dbAccessType getHighType() const;

  void setAccess(bool access, dbDirection dir);

  bool hasAccess(dbDirection dir = dbDirection::NONE)
      const;  // NONE refers to access in any direction

  dbTechLayer* getLayer() const;

  dbMPin* getMPin() const;

  dbBPin* getBPin() const;

  std::vector<std::vector<dbObject*>> getVias() const;

  void addTechVia(int num_cuts, dbTechVia* via);

  void addBlockVia(int num_cuts, dbVia* via);

  void addSegment(const Rect& segment,
                  const bool& begin_style_trunc,
                  const bool& end_style_trunc);

  const std::vector<std::tuple<Rect, bool, bool>>& getSegments() const;

  static dbAccessPoint* create(dbBlock* block,
                               dbMPin* pin,
                               uint pin_access_idx);

  static dbAccessPoint* create(dbBPin*);

  static dbAccessPoint* getAccessPoint(dbBlock* block, uint dbid);

  static void destroy(dbAccessPoint* ap);
  // User Code End dbAccessPoint
};

class dbBusPort : public dbObject
{
 public:
  int getFrom() const;

  int getTo() const;

  dbModBTerm* getPort() const;

  void setMembers(dbModBTerm* members);

  dbModBTerm* getMembers() const;

  void setLast(dbModBTerm* last);

  dbModBTerm* getLast() const;

  dbModule* getParent() const;

  // User Code Begin dbBusPort
  // get element by bit index in bus (allows for up/down)
  // linear access
  dbModBTerm* getBusIndexedElement(int index);
  dbSet<dbModBTerm> getBusPortMembers();
  int getSize() const;
  bool getUpdown() const;

  static dbBusPort* create(dbModule* parentModule,
                           dbModBTerm* port,
                           int from_ix,
                           int to_ix);

  // User Code End dbBusPort
};

// Top level DFT (Design for Testing) class
class dbDft : public dbObject
{
 public:
  void setScanInserted(bool scan_inserted);

  bool isScanInserted() const;

  dbSet<dbScanChain> getScanChains() const;
};

class dbGCellGrid : public dbObject
{
 public:
  struct GCellData
  {
    uint8_t usage = 0;
    uint8_t capacity = 0;
  };

  // User Code Begin dbGCellGrid

  ///
  /// Get the "X" grid coordinates
  ///
  void getGridX(std::vector<int>& x_grid);

  ///
  /// Get the "Y" grid coordinates
  ///
  void getGridY(std::vector<int>& y_grid);

  ///
  /// Get the block this grid belongs too.
  ///
  dbBlock* getBlock();

  ///
  /// Add a "X" grid pattern.
  ///
  void addGridPatternX(int origin_x, int line_count, int step);

  ///
  /// Add a "Y" grid pattern.
  ///
  void addGridPatternY(int origin_y, int line_count, int step);

  ///
  /// Get the number of "X" grid patterns.
  ///
  int getNumGridPatternsX();

  ///
  /// Get the number of "Y" grid patterns.
  ///
  int getNumGridPatternsY();

  ///
  /// Get the "ith" "X" grid pattern.
  ///
  void getGridPatternX(int i, int& origin_x, int& line_count, int& step);

  ///
  /// Get the "ith" "Y" grid pattern.
  ///
  void getGridPatternY(int i, int& origin_y, int& line_count, int& step);
  ///
  /// Create an empty GCell grid.
  /// Returns nullptr if a grid already exists.
  ///
  static dbGCellGrid* create(dbBlock* block);

  ///
  /// Translate a database-id back to a pointer.
  ///
  static dbGCellGrid* getGCellGrid(dbBlock* block, uint oid);

  uint getXIdx(int x);

  uint getYIdx(int y);

  uint8_t getCapacity(dbTechLayer* layer, uint x_idx, uint y_idx) const;

  uint8_t getUsage(dbTechLayer* layer, uint x_idx, uint y_idx) const;

  void setCapacity(dbTechLayer* layer,
                   uint x_idx,
                   uint y_idx,
                   uint8_t capacity);

  void setUsage(dbTechLayer* layer, uint x_idx, uint y_idx, uint8_t use);

  void resetCongestionMap();

  void resetGrid();

  dbMatrix<dbGCellGrid::GCellData> getLayerCongestionMap(dbTechLayer* layer);

  dbMatrix<dbGCellGrid::GCellData> getDirectionCongestionMap(
      const dbTechLayerDir& direction);
  // User Code End dbGCellGrid
};

class dbGDSBoundary : public dbObject
{
 public:
  void setLayer(int16_t layer);

  int16_t getLayer() const;

  void setDatatype(int16_t datatype);

  int16_t getDatatype() const;

  void setXy(const std::vector<Point>& xy);

  void getXy(std::vector<Point>& tbl) const;

  // User Code Begin dbGDSBoundary
  const std::vector<Point>& getXY();
  std::vector<std::pair<std::int16_t, std::string>>& getPropattr();

  static dbGDSBoundary* create(dbGDSStructure* structure);
  static void destroy(dbGDSBoundary* boundary);
  // User Code End dbGDSBoundary
};

class dbGDSBox : public dbObject
{
 public:
  void setLayer(int16_t layer);

  int16_t getLayer() const;

  void setDatatype(int16_t datatype);

  int16_t getDatatype() const;

  void setXy(const std::vector<Point>& xy);

  void getXy(std::vector<Point>& tbl) const;

  // User Code Begin dbGDSBox
  const std::vector<Point>& getXY();
  std::vector<std::pair<std::int16_t, std::string>>& getPropattr();

  static dbGDSBox* create(dbGDSStructure* structure);
  static void destroy(dbGDSBox* box);
  // User Code End dbGDSBox
};

class dbGDSNode : public dbObject
{
 public:
  void setLayer(int16_t layer);

  int16_t getLayer() const;

  void setDatatype(int16_t datatype);

  int16_t getDatatype() const;

  void setXy(const std::vector<Point>& xy);

  void getXy(std::vector<Point>& tbl) const;

  // User Code Begin dbGDSNode
  const std::vector<Point>& getXY();
  std::vector<std::pair<std::int16_t, std::string>>& getPropattr();

  static dbGDSNode* create(dbGDSStructure* structure);
  static void destroy(dbGDSNode* node);
  // User Code End dbGDSNode
};

class dbGDSPath : public dbObject
{
 public:
  void setLayer(int16_t layer);

  int16_t getLayer() const;

  void setDatatype(int16_t datatype);

  int16_t getDatatype() const;

  void setXy(const std::vector<Point>& xy);

  void getXy(std::vector<Point>& tbl) const;

  void setWidth(int width);

  int getWidth() const;

  void set_pathType(int16_t pathType);

  int16_t get_pathType() const;

  // User Code Begin dbGDSPath
  const std::vector<Point>& getXY();
  std::vector<std::pair<std::int16_t, std::string>>& getPropattr();

  static dbGDSPath* create(dbGDSStructure* structure);
  static void destroy(dbGDSPath* path);
  // User Code End dbGDSPath
};

class dbGDSSRef : public dbObject
{
 public:
  void setLayer(int16_t layer);

  int16_t getLayer() const;

  void setDatatype(int16_t datatype);

  int16_t getDatatype() const;

  void setXy(const std::vector<Point>& xy);

  void getXy(std::vector<Point>& tbl) const;

  void set_sName(const std::string& sName);

  std::string get_sName() const;

  void setTransform(dbGDSSTrans transform);

  dbGDSSTrans getTransform() const;

  void set_colRow(const std::pair<int16_t, int16_t>& colRow);

  std::pair<int16_t, int16_t> get_colRow() const;

  // User Code Begin dbGDSSRef
  const std::vector<Point>& getXY();
  std::vector<std::pair<std::int16_t, std::string>>& getPropattr();

  dbGDSStructure* getStructure() const;
  void setStructure(dbGDSStructure* structure) const;

  static dbGDSSRef* create(dbGDSStructure* structure);
  static void destroy(dbGDSSRef* sref);
  // User Code End dbGDSSRef
};

class dbGDSStructure : public dbObject
{
 public:
  char* getName() const;

  dbSet<dbGDSBoundary> getGDSBoundarys() const;

  dbSet<dbGDSBox> getGDSBoxs() const;

  dbSet<dbGDSNode> getGDSNodes() const;

  dbSet<dbGDSPath> getGDSPaths() const;

  dbSet<dbGDSSRef> getGDSSRefs() const;

  dbSet<dbGDSText> getGDSTexts() const;

  // User Code Begin dbGDSStructure

  dbGDSLib* getGDSLib();

  static dbGDSStructure* create(dbGDSLib* lib, const char* name);
  static void destroy(dbGDSStructure* structure);

  // User Code End dbGDSStructure
};

class dbGDSText : public dbObject
{
 public:
  void setLayer(int16_t layer);

  int16_t getLayer() const;

  void setDatatype(int16_t datatype);

  int16_t getDatatype() const;

  void setXy(const std::vector<Point>& xy);

  void getXy(std::vector<Point>& tbl) const;

  void setPresentation(dbGDSTextPres presentation);

  dbGDSTextPres getPresentation() const;

  void setWidth(int width);

  int getWidth() const;

  void setTransform(dbGDSSTrans transform);

  dbGDSSTrans getTransform() const;

  void setText(const std::string& text);

  std::string getText() const;

  // User Code Begin dbGDSText
  const std::vector<Point>& getXY();
  std::vector<std::pair<std::int16_t, std::string>>& getPropattr();

  static dbGDSText* create(dbGDSStructure* structure);
  static void destroy(dbGDSText* text);
  // User Code End dbGDSText
};

class dbGlobalConnect : public dbObject
{
 public:
  dbRegion* getRegion() const;

  dbNet* getNet() const;

  std::string getInstPattern() const;

  std::string getPinPattern() const;

  // User Code Begin dbGlobalConnect
  std::vector<dbInst*> getInsts() const;

  int connect(dbInst* inst);

  static dbGlobalConnect* create(dbNet* net,
                                 dbRegion* region,
                                 const std::string& inst_pattern,
                                 const std::string& pin_pattern);

  static void destroy(dbGlobalConnect* global_connect);
  // User Code End dbGlobalConnect
};

class dbGroup : public dbObject
{
 public:
  const char* getName() const;

  dbGroup* getParentGroup() const;

  dbRegion* getRegion() const;

  // User Code Begin dbGroup

  void setType(dbGroupType type);

  dbGroupType getType() const;

  void addModInst(dbModInst* modinst);

  void removeModInst(dbModInst* modinst);

  dbSet<dbModInst> getModInsts();

  void addInst(dbInst* inst);

  void removeInst(dbInst* inst);

  dbSet<dbInst> getInsts();

  void addGroup(dbGroup* group);

  void removeGroup(dbGroup* group);

  dbSet<dbGroup> getGroups();

  void addPowerNet(dbNet* net);

  void addGroundNet(dbNet* net);

  void removeNet(dbNet* net);

  dbSet<dbNet> getPowerNets();

  dbSet<dbNet> getGroundNets();

  static dbGroup* create(dbBlock* block, const char* name);

  static dbGroup* create(dbRegion* parent, const char* name);

  static dbGroup* create(dbGroup* parent, const char* name);

  static void destroy(dbGroup* group);

  static dbGroup* getGroup(dbBlock* block_, uint dbid_);

  // User Code End dbGroup
};

class dbGuide : public dbObject
{
 public:
  Rect getBox() const;

  // User Code Begin dbGuide

  dbNet* getNet() const;

  dbTechLayer* getLayer() const;

  dbTechLayer* getViaLayer() const;

  static dbGuide* create(dbNet* net,
                         dbTechLayer* layer,
                         dbTechLayer* via_layer,
                         Rect box);

  static dbGuide* getGuide(dbBlock* block, uint dbid);

  static void destroy(dbGuide* guide);

  static dbSet<dbGuide>::iterator destroy(dbSet<dbGuide>::iterator& itr);

  // User Code End dbGuide
};

class dbIsolation : public dbObject
{
 public:
  const char* getName() const;

  std::string getAppliesTo() const;

  std::string getClampValue() const;

  std::string getIsolationSignal() const;

  std::string getIsolationSense() const;

  std::string getLocation() const;

  void setPowerDomain(dbPowerDomain* power_domain);

  dbPowerDomain* getPowerDomain() const;

  // User Code Begin dbIsolation
  static dbIsolation* create(dbBlock* block, const char* name);
  static void destroy(dbIsolation* iso);

  void setAppliesTo(const std::string& applies_to);

  void setClampValue(const std::string& clamp_value);

  void setIsolationSignal(const std::string& isolation_signal);

  void setIsolationSense(const std::string& isolation_sense);

  void setLocation(const std::string& location);

  void addIsolationCell(std::string& master);

  std::vector<dbMaster*> getIsolationCells();

  // User Code End dbIsolation
};

class dbLevelShifter : public dbObject
{
 public:
  const char* getName() const;

  dbPowerDomain* getDomain() const;

  void setSource(const std::string& source);

  std::string getSource() const;

  void setSink(const std::string& sink);

  std::string getSink() const;

  void setUseFunctionalEquivalence(bool use_functional_equivalence);

  bool isUseFunctionalEquivalence() const;

  void setAppliesTo(const std::string& applies_to);

  std::string getAppliesTo() const;

  void setAppliesToBoundary(const std::string& applies_to_boundary);

  std::string getAppliesToBoundary() const;

  void setRule(const std::string& rule);

  std::string getRule() const;

  void setThreshold(float threshold);

  float getThreshold() const;

  void setNoShift(bool no_shift);

  bool isNoShift() const;

  void setForceShift(bool force_shift);

  bool isForceShift() const;

  void setLocation(const std::string& location);

  std::string getLocation() const;

  void setInputSupply(const std::string& input_supply);

  std::string getInputSupply() const;

  void setOutputSupply(const std::string& output_supply);

  std::string getOutputSupply() const;

  void setInternalSupply(const std::string& internal_supply);

  std::string getInternalSupply() const;

  void setNamePrefix(const std::string& name_prefix);

  std::string getNamePrefix() const;

  void setNameSuffix(const std::string& name_suffix);

  std::string getNameSuffix() const;

  void setCellName(const std::string& cell_name);

  std::string getCellName() const;

  void setCellInput(const std::string& cell_input);

  std::string getCellInput() const;

  void setCellOutput(const std::string& cell_output);

  std::string getCellOutput() const;

  // User Code Begin dbLevelShifter

  static dbLevelShifter* create(dbBlock* block,
                                const char* name,
                                dbPowerDomain* domain);
  static void destroy(dbLevelShifter* shifter);

  void addElement(const std::string& element);
  void addExcludeElement(const std::string& element);
  void addInstance(const std::string& instance, const std::string& port);
  std::vector<std::string> getElements() const;
  std::vector<std::string> getExcludeElements() const;
  std::vector<std::pair<std::string, std::string>> getInstances() const;
  // User Code End dbLevelShifter
};

class dbLogicPort : public dbObject
{
 public:
  const char* getName() const;

  std::string getDirection() const;

  // User Code Begin dbLogicPort
  static dbLogicPort* create(dbBlock* block,
                             const char* name,
                             const std::string& direction);
  static void destroy(dbLogicPort* lp);
  // User Code End dbLogicPort
};

class dbMetalWidthViaMap : public dbObject
{
 public:
  void setViaCutClass(bool via_cut_class);

  bool isViaCutClass() const;

  void setCutLayer(dbTechLayer* cut_layer);

  void setBelowLayerWidthLow(int below_layer_width_low);

  int getBelowLayerWidthLow() const;

  void setBelowLayerWidthHigh(int below_layer_width_high);

  int getBelowLayerWidthHigh() const;

  void setAboveLayerWidthLow(int above_layer_width_low);

  int getAboveLayerWidthLow() const;

  void setAboveLayerWidthHigh(int above_layer_width_high);

  int getAboveLayerWidthHigh() const;

  void setViaName(const std::string& via_name);

  std::string getViaName() const;

  void setPgVia(bool pg_via);

  bool isPgVia() const;

  // User Code Begin dbMetalWidthViaMap

  dbTechLayer* getCutLayer() const;

  static dbMetalWidthViaMap* create(dbTech* tech);

  static void destroy(dbMetalWidthViaMap* via_map);

  static dbMetalWidthViaMap* getMetalWidthViaMap(dbTech* tech, uint dbid);

  // User Code End dbMetalWidthViaMap
};

class dbModBTerm : public dbObject
{
 public:
  const char* getName() const;

  dbModule* getParent() const;

  // User Code Begin dbModBTerm

  void setParentModITerm(dbModITerm* parent_pin);
  dbModITerm* getParentModITerm() const;
  void setModNet(dbModNet* modNet);
  dbModNet* getModNet() const;
  void setSigType(const dbSigType& type);
  dbSigType getSigType();
  void setIoType(const dbIoType& type);
  dbIoType getIoType();
  void connect(dbModNet* net);
  void disconnect();
  bool isBusPort() const;
  void setBusPort(dbBusPort*);
  dbBusPort* getBusPort() const;
  static dbModBTerm* create(dbModule* parentModule, const char* name);
  static void destroy(dbModBTerm*);

 private:
  // User Code End dbModBTerm
};

class dbModInst : public dbObject
{
 public:
  const char* getName() const;

  dbModule* getParent() const;

  dbModule* getMaster() const;

  dbGroup* getGroup() const;

  // User Code Begin dbModInst

  std::string getHierarchicalName() const;

  dbModITerm* findModITerm(const char* name);

  dbSet<dbModITerm> getModITerms();

  void RemoveUnusedPortsAndPins();

  static dbModInst* create(dbModule* parentModule,
                           dbModule* masterModule,
                           const char* name);

  static void destroy(dbModInst* modinst);

  static dbSet<dbModInst>::iterator destroy(dbSet<dbModInst>::iterator& itr);

  static dbModInst* getModInst(dbBlock* block_, uint dbid_);

  // User Code End dbModInst
};

class dbModITerm : public dbObject
{
 public:
  const char* getName() const;

  dbModInst* getParent() const;

  // User Code Begin dbModITerm
  void setModNet(dbModNet* modNet);
  dbModNet* getModNet() const;
  void setChildModBTerm(dbModBTerm* child_port);
  dbModBTerm* getChildModBTerm() const;
  void connect(dbModNet* modnet);
  void disconnect();
  static dbModITerm* create(dbModInst* parentInstance, const char* name);
  static void destroy(dbModITerm*);
  // User Code End dbModITerm
};

class dbModNet : public dbObject
{
 public:
  dbModule* getParent() const;

  // User Code Begin dbModNet
  dbSet<dbModITerm> getModITerms();
  dbSet<dbModBTerm> getModBTerms();
  dbSet<dbITerm> getITerms();
  dbSet<dbBTerm> getBTerms();

  const char* getName() const;
  static dbModNet* create(dbModule* parentModule, const char* name);
  static void destroy(dbModNet*);
  // User Code End dbModNet
};

class dbModule : public dbObject
{
 public:
  const char* getName() const;

  void setModInst(dbModInst* mod_inst);

  dbModInst* getModInst() const;

  // User Code Begin dbModule
  std::string getHierarchicalName() const;

  // Get a mod net by name
  dbModNet* getModNet(const char* net_name);

  // Adding an inst to a new module will remove it from its previous
  // module.
  void addInst(dbInst* inst);

  dbBlock* getOwner();

  dbSet<dbModInst> getChildren();
  dbSet<dbModInst> getModInsts();
  dbSet<dbModNet> getModNets();
  // Get the ports of a module (STA world uses ports, which contain members).
  dbSet<dbModBTerm> getPorts();
  // Get the leaf level connections on a module (flat connected view).
  dbSet<dbModBTerm> getModBTerms();
  dbModBTerm* getModBTerm(uint id);
  dbSet<dbInst> getInsts();

  dbModInst* findModInst(const char* name);
  dbInst* findDbInst(const char* name);
  dbModBTerm* findModBTerm(const char* name);

  std::vector<dbInst*> getLeafInsts();

  int getModInstCount();
  int getDbInstCount();

  const dbModBTerm* getHeadDbModBTerm() const;

  static dbModule* create(dbBlock* block, const char* name);

  static void destroy(dbModule* module);

  static dbModule* getModule(dbBlock* block_, uint dbid_);

  // User Code End dbModule
};

class dbNetTrack : public dbObject
{
 public:
  Rect getBox() const;

  // User Code Begin dbNetTrack

  dbNet* getNet() const;

  dbTechLayer* getLayer() const;

  static dbNetTrack* create(dbNet* net, dbTechLayer* layer, Rect box);

  static dbNetTrack* getNetTrack(dbBlock* block, uint dbid);

  static void destroy(dbNetTrack* guide);

  // User Code End dbNetTrack
};

class dbPolygon : public dbObject
{
 public:
  Polygon getPolygon() const;

  int getDesignRuleWidth() const;

  // User Code Begin dbPolygon
  dbTechLayer* getTechLayer();
  dbSet<dbBox> getGeometry();
  void setDesignRuleWidth(int design_rule_width);

  ///
  /// Add an obstruction to a master.
  ///
  static dbPolygon* create(dbMaster* master,
                           dbTechLayer* layer,
                           const std::vector<Point>& polygon);

  ///
  /// Add a wire-shape to a master-pin.
  ///
  static dbPolygon* create(dbMPin* pin,
                           dbTechLayer* layer,
                           const std::vector<Point>& polygon);

  // User Code End dbPolygon
};

class dbPowerDomain : public dbObject
{
 public:
  const char* getName() const;

  dbGroup* getGroup() const;

  void setTop(bool top);

  bool isTop() const;

  void setParent(dbPowerDomain* parent);

  dbPowerDomain* getParent() const;

  void setVoltage(float voltage);

  float getVoltage() const;

  // User Code Begin dbPowerDomain
  void setGroup(dbGroup* group);
  static dbPowerDomain* create(dbBlock* block, const char* name);
  static void destroy(dbPowerDomain* pd);

  void addElement(const std::string& element);
  std::vector<std::string> getElements();

  void addPowerSwitch(dbPowerSwitch* ps);
  void addIsolation(dbIsolation* iso);
  void addLevelShifter(dbLevelShifter* shifter);

  std::vector<dbPowerSwitch*> getPowerSwitches();
  std::vector<dbIsolation*> getIsolations();
  std::vector<dbLevelShifter*> getLevelShifters();

  void setArea(const Rect& area);
  bool getArea(Rect& area);

  // User Code End dbPowerDomain
};

class dbPowerSwitch : public dbObject
{
 public:
  struct UPFIOSupplyPort
  {
    std::string port_name;
    std::string supply_net_name;
  };
  struct UPFControlPort
  {
    std::string port_name;
    std::string net_name;
  };
  struct UPFAcknowledgePort
  {
    std::string port_name;
    std::string net_name;
    std::string boolean_expression;
  };
  struct UPFOnState
  {
    std::string state_name;
    std::string input_supply_port;
    std::string boolean_expression;
  };
  const char* getName() const;

  void setPowerDomain(dbPowerDomain* power_domain);

  dbPowerDomain* getPowerDomain() const;

  // User Code Begin dbPowerSwitch
  static dbPowerSwitch* create(dbBlock* block, const char* name);
  static void destroy(dbPowerSwitch* ps);
  void addInSupplyPort(const std::string& in_port, const std::string& net);
  void setOutSupplyPort(const std::string& out_port, const std::string& net);
  void addControlPort(const std::string& control_port,
                      const std::string& control_net);
  void addAcknowledgePort(const std::string& port_name,
                          const std::string& net_name,
                          const std::string& boolean_expression);
  void addOnState(const std::string& on_state,
                  const std::string& port_name,
                  const std::string& boolean_expression);
  void setLibCell(dbMaster* master);
  void addPortMap(const std::string& model_port,
                  const std::string& switch_port);

  void addPortMap(const std::string& model_port, dbMTerm* mterm);
  std::vector<UPFControlPort> getControlPorts();
  std::vector<UPFIOSupplyPort> getInputSupplyPorts();
  UPFIOSupplyPort getOutputSupplyPort();
  std::vector<UPFAcknowledgePort> getAcknowledgePorts();
  std::vector<UPFOnState> getOnStates();

  // Returns library cell that was defined in the upf for this power switch
  dbMaster* getLibCell();

  // returns a map associating the model ports to actual instances of dbMTerms
  // belonging to the first
  //  lib cell defined in the upf
  std::map<std::string, dbMTerm*> getPortMap();
  // User Code End dbPowerSwitch
};

// A scan chain is a collection of dbScanLists that contains dbScanInsts.  Here,
// scan_in, scan_out and scan_enable are the top level ports/pins to where this
// scan chain is connected.  Each scan chain is also associated with a
// particular test mode and test mode pin that puts the Circuit Under Test (CUT)
// in test. The Scan Enable port/pin puts the scan chain into shifting mode.
class dbScanChain : public dbObject
{
 public:
  dbSet<dbScanPartition> getScanPartitions() const;

  // User Code Begin dbScanChain
  const std::string& getName() const;

  void setName(std::string_view name);

  void setScanIn(dbBTerm* scan_in);
  void setScanIn(dbITerm* scan_in);
  std::variant<dbBTerm*, dbITerm*> getScanIn() const;

  void setScanOut(dbBTerm* scan_out);
  void setScanOut(dbITerm* scan_out);
  std::variant<dbBTerm*, dbITerm*> getScanOut() const;

  void setScanEnable(dbBTerm* scan_enable);
  void setScanEnable(dbITerm* scan_enable);
  std::variant<dbBTerm*, dbITerm*> getScanEnable() const;

  void setTestMode(dbBTerm* test_mode);
  void setTestMode(dbITerm* test_mode);
  std::variant<dbBTerm*, dbITerm*> getTestMode() const;

  void setTestModeName(const std::string& test_mode_name);
  const std::string& getTestModeName() const;

  static dbScanChain* create(dbDft* dft);
  // User Code End dbScanChain
};

// A scan inst is a cell with a scan in, scan out and an optional scan enable.
// If no scan enable is provided, then this is an stateless component (because
// we don't need to enable scan for it) and the number of bits is set to 0.  It
// may be possible that two or more dbScanInst contains the same dbInst if the
// dbInst has more than one scan_in/scan_out pair. Examples of those cases are
// multibit cells with external scan or black boxes.  In this case, the scan_in,
// scan_out and scan enables are pins in the dbInst. The scan clock is the pin
// that we use to shift patterns in and out of the scan chain.
class dbScanInst : public dbObject
{
 public:
  struct AccessPins
  {
    std::variant<dbBTerm*, dbITerm*> scan_in;
    std::variant<dbBTerm*, dbITerm*> scan_out;
  };
  enum class ClockEdge
  {
    Rising,
    Falling
  };

  // User Code Begin dbScanInst
  void setScanClock(std::string_view scan_clock);
  const std::string& getScanClock() const;

  void setClockEdge(ClockEdge clock_edge);
  ClockEdge getClockEdge() const;

  // The number of bits that are in this scan inst from the scan in to the scan
  // out. For simple flops this is just 1.
  void setBits(uint bits);
  uint getBits() const;

  void setScanEnable(dbBTerm* scan_enable);
  void setScanEnable(dbITerm* scan_enable);
  std::variant<dbBTerm*, dbITerm*> getScanEnable() const;

  void setAccessPins(const AccessPins& access_pins);
  AccessPins getAccessPins() const;

  dbInst* getInst() const;

  static dbScanInst* create(dbScanList* scan_list, dbInst* inst);
  // User Code End dbScanInst
};

// A scan list is a collection of dbScanInsts in a particular order that must be
// respected when performing scan reordering and repartitioning. For ScanList
// with two or more elements we say that they are ORDERED. If the ScanList
// contains only one element then they are FLOATING elements that don't have any
// restriccion when optimizing the scan chain.
class dbScanList : public dbObject
{
 public:
  dbSet<dbScanInst> getScanInsts() const;

  // User Code Begin dbScanList
  dbScanInst* add(dbInst* inst);
  static dbScanList* create(dbScanPartition* scan_partition);
  // User Code End dbScanList
};

// A scan partition is way to split the scan chains into sub chains with
// compatible scan flops (same clock, edge and voltage). The biggest partition
// possible is the whole chain if all the scan flops inside it are compatible
// between them for reordering and repartitioning. The name of this partition is
// not unique, as multiple partitions may have the same same and therefore
// contain the same type of flops.
class dbScanPartition : public dbObject
{
 public:
  dbSet<dbScanList> getScanLists() const;

  // User Code Begin dbScanPartition
  const std::string& getName() const;
  void setName(const std::string& name);

  static dbScanPartition* create(dbScanChain* chain);
  // User Code End dbScanPartition
};

// This is a helper class to contain dbBTerms and dbITerms in the same field. We
// need this difference because some pins may need to be conected to top level
// ports or cell's pins.  For example: a scan chain may be connected to a top
// level design port (dbBTerm) or to an output/input pin of a cell that is part
// of a decompressor/compressor
class dbScanPin : public dbObject
{
 public:
  // User Code Begin dbScanPin
  std::variant<dbBTerm*, dbITerm*> getPin() const;
  void setPin(dbBTerm* bterm);
  void setPin(dbITerm* iterm);
  static dbId<dbScanPin> create(dbDft* dft, dbBTerm* bterm);
  static dbId<dbScanPin> create(dbDft* dft, dbITerm* iterm);
  // User Code End dbScanPin
};

class dbTechLayer : public dbObject
{
 public:
  enum LEF58_TYPE
  {
    NONE,
    NWELL,
    PWELL,
    ABOVEDIEEDGE,
    BELOWDIEEDGE,
    DIFFUSION,
    TRIMPOLY,
    MIMCAP,
    STACKEDMIMCAP,
    TSVMETAL,
    TSV,
    PASSIVATION,
    HIGHR,
    TRIMMETAL,
    REGION,
    MEOL,
    WELLDISTANCE,
    CPODE,
    PADMETAL,
    POLYROUTING
  };

  void setWrongWayWidth(uint wrong_way_width);

  uint getWrongWayWidth() const;

  void setLayerAdjustment(float layer_adjustment);

  float getLayerAdjustment() const;

<<<<<<< HEAD
  std::vector<std::pair<int, int>> getOrthSpacingTable() const;
=======
  void getOrthSpacingTable(std::vector<std::pair<int, int>>& tbl) const;
>>>>>>> db466862

  dbSet<dbTechLayerCutClassRule> getTechLayerCutClassRules() const;

  dbTechLayerCutClassRule* findTechLayerCutClassRule(const char* name) const;

  dbSet<dbTechLayerSpacingEolRule> getTechLayerSpacingEolRules() const;

  dbSet<dbTechLayerCutSpacingRule> getTechLayerCutSpacingRules() const;

  dbSet<dbTechLayerMinStepRule> getTechLayerMinStepRules() const;

  dbSet<dbTechLayerCornerSpacingRule> getTechLayerCornerSpacingRules() const;

  dbSet<dbTechLayerSpacingTablePrlRule> getTechLayerSpacingTablePrlRules()
      const;

  dbSet<dbTechLayerCutSpacingTableOrthRule>
  getTechLayerCutSpacingTableOrthRules() const;

  dbSet<dbTechLayerCutSpacingTableDefRule> getTechLayerCutSpacingTableDefRules()
      const;

  dbSet<dbTechLayerCutEnclosureRule> getTechLayerCutEnclosureRules() const;

  dbSet<dbTechLayerEolExtensionRule> getTechLayerEolExtensionRules() const;

  dbSet<dbTechLayerArraySpacingRule> getTechLayerArraySpacingRules() const;

  dbSet<dbTechLayerEolKeepOutRule> getTechLayerEolKeepOutRules() const;

  dbSet<dbTechLayerMaxSpacingRule> getTechLayerMaxSpacingRules() const;

  dbSet<dbTechLayerWidthTableRule> getTechLayerWidthTableRules() const;

  dbSet<dbTechLayerMinCutRule> getTechLayerMinCutRules() const;

  dbSet<dbTechLayerAreaRule> getTechLayerAreaRules() const;

  dbSet<dbTechLayerForbiddenSpacingRule> getTechLayerForbiddenSpacingRules()
      const;

  dbSet<dbTechLayerKeepOutZoneRule> getTechLayerKeepOutZoneRules() const;

  dbSet<dbTechLayerWrongDirSpacingRule> getTechLayerWrongDirSpacingRules()
      const;

  dbSet<dbTechLayerTwoWiresForbiddenSpcRule>
  getTechLayerTwoWiresForbiddenSpcRules() const;

  void setRectOnly(bool rect_only);

  bool isRectOnly() const;

  void setRightWayOnGridOnly(bool right_way_on_grid_only);

  bool isRightWayOnGridOnly() const;

  void setRightWayOnGridOnlyCheckMask(bool right_way_on_grid_only_check_mask);

  bool isRightWayOnGridOnlyCheckMask() const;

  void setRectOnlyExceptNonCorePins(bool rect_only_except_non_core_pins);

  bool isRectOnlyExceptNonCorePins() const;

  // User Code Begin dbTechLayer
  int findV55Spacing(int width, int prl) const;

  int findTwSpacing(int width1, int width2, int prl) const;

  void setLef58Type(LEF58_TYPE type);

  LEF58_TYPE getLef58Type() const;
  std::string getLef58TypeString() const;

  ///
  /// Get the layer name.
  ///
  std::string getName() const;

  ///
  /// Get the layer name.
  ///
  const char* getConstName() const;

  ///
  /// Returns true if this layer has an alias.
  ///
  bool hasAlias();

  ///
  /// Get the layer alias.
  ///
  std::string getAlias();

  ///
  /// Set the layer alias.
  ///
  void setAlias(const char* alias);

  ///
  /// Get the default width.
  ///
  uint getWidth() const;
  void setWidth(int width);

  ///
  /// Get the minimum object-to-object spacing.
  ///
  int getSpacing();
  void setSpacing(int spacing);

  ///
  /// Get the minimum spacing to a wide line.
  ///
  int getSpacing(int width, int length = 0);

  ///
  /// The number of masks for this layer (aka double/triple patterning).
  /// Allowable values are in [1, 3].
  ///
  uint getNumMasks() const;
  void setNumMasks(uint number);

  ///
  /// Get the low end of the uppermost range for wide wire design rules.
  ///
  void getMaxWideDRCRange(int& owidth, int& olength);
  void getMinWideDRCRange(int& owidth, int& olength);

  ///
  /// Get the collection of spacing rules for the object, assuming
  /// coding in LEF 5.4 format.
  ///
  dbSet<dbTechLayerSpacingRule> getV54SpacingRules() const;

  ///
  /// API for version 5.5 spacing rules, expressed as a 2D matrix with
  /// index tables  LEF 5.4 and 5.5 rules should not co-exist -- although
  /// this is not enforced here.
  /// V5.4 and V5.5 spacing rules are optional -- in this case there is a
  /// single spacing value for all length/width combinations.
  ///
  bool hasV55SpacingRules() const;
  bool getV55SpacingWidthsAndLengths(std::vector<uint>& width_idx,
                                     std::vector<uint>& length_idx) const;
  void printV55SpacingRules(lefout& writer) const;
  bool getV55SpacingTable(std::vector<std::vector<uint>>& sptbl) const;

  void initV55LengthIndex(uint numelems);
  void addV55LengthEntry(uint length);
  void initV55WidthIndex(uint numelems);
  void addV55WidthEntry(uint width);
  void initV55SpacingTable(uint numrows, uint numcols);
  void addV55SpacingTableEntry(uint inrow, uint incol, uint spacing);

  dbSet<dbTechV55InfluenceEntry> getV55InfluenceRules();

  ///
  /// API for version 5.7 two widths spacing rules, expressed as a 2D matrix
  /// with index tables
  ///
  bool hasTwoWidthsSpacingRules() const;
  void printTwoWidthsSpacingRules(lefout& writer) const;
  bool getTwoWidthsSpacingTable(std::vector<std::vector<uint>>& sptbl) const;
  uint getTwoWidthsSpacingTableNumWidths() const;
  uint getTwoWidthsSpacingTableWidth(uint row) const;
  bool getTwoWidthsSpacingTableHasPRL(uint row) const;
  uint getTwoWidthsSpacingTablePRL(uint row) const;
  uint getTwoWidthsSpacingTableEntry(uint row, uint col) const;

  void initTwoWidths(uint num_widths);
  void addTwoWidthsIndexEntry(uint width, int parallel_run_length = -1);
  void addTwoWidthsSpacingTableEntry(uint inrow, uint incol, uint spacing);
  ///
  ///  create container for layer specific antenna rules
  ///  currently only oxide1 (default) and oxide2 models supported.
  ///
  dbTechLayerAntennaRule* createDefaultAntennaRule();
  dbTechLayerAntennaRule* createOxide2AntennaRule();

  ///
  /// Access and write antenna rule models -- get functions will return nullptr
  /// if model not created.
  ///
  bool hasDefaultAntennaRule() const;
  bool hasOxide2AntennaRule() const;
  dbTechLayerAntennaRule* getDefaultAntennaRule() const;
  dbTechLayerAntennaRule* getOxide2AntennaRule() const;
  void writeAntennaRulesLef(lefout& writer) const;

  ///
  /// Get collection of minimum cuts, minimum enclosure rules, if exist
  ///
  bool getMinimumCutRules(std::vector<dbTechMinCutRule*>& cut_rules);
  bool getMinEnclosureRules(std::vector<dbTechMinEncRule*>& enc_rules);

  dbSet<dbTechMinCutRule> getMinCutRules();
  dbSet<dbTechMinEncRule> getMinEncRules();

  ///
  /// Get/Set the minimum feature size (pitch).
  ///
  int getPitch();
  int getPitchX();
  int getPitchY();
  int getFirstLastPitch();
  void setPitch(int pitch);
  void setPitchXY(int pitch_x, int pitch_y);
  void setFirstLastPitch(int first_last_pitch);
  bool hasXYPitch();

  int getOffset();
  int getOffsetX();
  int getOffsetY();
  void setOffset(int pitch);
  void setOffsetXY(int pitch_x, int pitch_y);
  bool hasXYOffset();

  ///
  ///  Get THICKNESS in DB units, and return indicator of existence.
  ///  Do not trust value of output parm if return value is false.
  ///
  bool getThickness(uint& inthk) const;
  void setThickness(uint thickness);

  ///
  ///  Get/set AREA parameter.  This interface is used when a
  ///  reasonable default exists.
  ///
  bool hasArea() const;
  double getArea() const;
  void setArea(double area);

  ///
  ///  Get/set MAXWIDTH parameter.  This interface is used when a
  ///  reasonable default exists.
  ///
  bool hasMaxWidth() const;
  uint getMaxWidth() const;
  void setMaxWidth(uint max_width);

  ///
  ///  Get/set min width parameter.
  ///
  uint getMinWidth() const;
  void setMinWidth(uint max_width);

  ///
  ///  Get/set MINSTEP parameter.  This interface is used when a
  ///  reasonable default exists.
  ///
  bool hasMinStep() const;
  uint getMinStep() const;
  void setMinStep(uint min_step);

  dbTechLayerMinStepType getMinStepType() const;
  void setMinStepType(dbTechLayerMinStepType type);

  bool hasMinStepMaxLength() const;
  uint getMinStepMaxLength() const;
  void setMinStepMaxLength(uint length);

  bool hasMinStepMaxEdges() const;
  uint getMinStepMaxEdges() const;
  void setMinStepMaxEdges(uint edges);

  ///
  ///  Get/set PROTRUSIONWIDTH parameter.  This interface is used when a
  ///  reasonable default exists.
  ///
  bool hasProtrusion() const;
  uint getProtrusionWidth() const;
  uint getProtrusionLength() const;
  uint getProtrusionFromWidth() const;
  void setProtrusion(uint pt_width, uint pt_length, uint pt_from_width);

  /// Get the layer-type
  ///
  dbTechLayerType getType();

  ///
  /// Get/Set the layer-direction
  ///
  dbTechLayerDir getDirection();
  void setDirection(dbTechLayerDir direction);

  ///
  /// Get/Set the resistance (ohms per square for routing layers;
  ///                         ohms per cut on via layers)
  ///
  double getResistance();
  void setResistance(double res);

  ///
  /// Get/Set the capacitance (pF per square micron)
  ///
  double getCapacitance();
  void setCapacitance(double cap);

  ///
  /// Get/Set the edge capacitance (pF per micron)
  ///
  double getEdgeCapacitance();
  void setEdgeCapacitance(double cap);

  ///
  /// Get/Set the wire extension
  ///
  uint getWireExtension();
  void setWireExtension(uint ext);

  ///
  /// Get mask-order number of this layer.
  ///
  int getNumber() const;

  ///
  /// Get routing-level of this routing layer. The routing level
  /// is from [1-num_layers]. This function returns 0, if this
  /// layer is not a routing layer.
  ///
  /// This layer is really intended for signal routing.  In LEF you
  /// can have layers that have "TYPE ROUTING" but aren't really
  /// for routing signal nets (e.g. MIMCAP, STACKEDMIMCAP).
  /// These layers will return zero.
  ///
  int getRoutingLevel();

  ///
  /// Get the layer below this layer.
  /// Returns nullptr if at bottom of layer stack.
  ///
  dbTechLayer* getLowerLayer();

  ///
  /// Get the layer above this layer.
  /// Returns nullptr if at top of layer stack.
  ///
  dbTechLayer* getUpperLayer();

  ///
  /// Get the technology this layer belongs too.
  ///
  dbTech* getTech() const;

  bool hasOrthSpacingTable() const;

  void addOrthSpacingTableEntry(int within, int spacing);

  ///
  /// Create a new layer. The mask order is implicit in the create order.
  /// Returns nullptr if a layer with this name already exists
  ///
  static dbTechLayer* create(dbTech* tech,
                             const char* name,
                             dbTechLayerType type);

  ///
  /// Translate a database-id back to a pointer.
  ///
  static dbTechLayer* getTechLayer(dbTech* tech, uint oid);
  // User Code End dbTechLayer
};

class dbTechLayerAreaRule : public dbObject
{
 public:
  void setArea(int area);

  int getArea() const;

  void setExceptMinWidth(int except_min_width);

  int getExceptMinWidth() const;

  void setExceptEdgeLength(int except_edge_length);

  int getExceptEdgeLength() const;

  void setExceptEdgeLengths(const std::pair<int, int>& except_edge_lengths);

  std::pair<int, int> getExceptEdgeLengths() const;

  void setExceptMinSize(const std::pair<int, int>& except_min_size);

  std::pair<int, int> getExceptMinSize() const;

  void setExceptStep(const std::pair<int, int>& except_step);

  std::pair<int, int> getExceptStep() const;

  void setMask(int mask);

  int getMask() const;

  void setRectWidth(int rect_width);

  int getRectWidth() const;

  void setExceptRectangle(bool except_rectangle);

  bool isExceptRectangle() const;

  void setOverlap(uint overlap);

  uint getOverlap() const;

  // User Code Begin dbTechLayerAreaRule

  static dbTechLayerAreaRule* create(dbTechLayer* _layer);

  void setTrimLayer(dbTechLayer* trim_layer);

  dbTechLayer* getTrimLayer() const;

  static void destroy(dbTechLayerAreaRule* rule);

  // User Code End dbTechLayerAreaRule
};

class dbTechLayerArraySpacingRule : public dbObject
{
 public:
  void setViaWidth(int via_width);

  int getViaWidth() const;

  void setCutSpacing(int cut_spacing);

  int getCutSpacing() const;

  void setWithin(int within);

  int getWithin() const;

  void setArrayWidth(int array_width);

  int getArrayWidth() const;

  void setCutClass(dbTechLayerCutClassRule* cut_class);

  void setParallelOverlap(bool parallel_overlap);

  bool isParallelOverlap() const;

  void setLongArray(bool long_array);

  bool isLongArray() const;

  void setViaWidthValid(bool via_width_valid);

  bool isViaWidthValid() const;

  void setWithinValid(bool within_valid);

  bool isWithinValid() const;

  // User Code Begin dbTechLayerArraySpacingRule

  void setCutsArraySpacing(int num_cuts, int spacing);

  const std::map<int, int>& getCutsArraySpacing() const;

  dbTechLayerCutClassRule* getCutClass() const;

  static dbTechLayerArraySpacingRule* create(dbTechLayer* layer);

  static dbTechLayerArraySpacingRule* getTechLayerArraySpacingRule(
      dbTechLayer* inly,
      uint dbid);

  static void destroy(dbTechLayerArraySpacingRule* rule);

  // User Code End dbTechLayerArraySpacingRule
};

class dbTechLayerCornerSpacingRule : public dbObject
{
 public:
  enum CornerType
  {
    CONVEXCORNER,
    CONCAVECORNER
  };

  void setWithin(int within);

  int getWithin() const;

  void setEolWidth(int eol_width);

  int getEolWidth() const;

  void setJogLength(int jog_length);

  int getJogLength() const;

  void setEdgeLength(int edge_length);

  int getEdgeLength() const;

  void setMinLength(int min_length);

  int getMinLength() const;

  void setExceptNotchLength(int except_notch_length);

  int getExceptNotchLength() const;

  void setSameMask(bool same_mask);

  bool isSameMask() const;

  void setCornerOnly(bool corner_only);

  bool isCornerOnly() const;

  void setExceptEol(bool except_eol);

  bool isExceptEol() const;

  void setExceptJogLength(bool except_jog_length);

  bool isExceptJogLength() const;

  void setEdgeLengthValid(bool edge_length_valid);

  bool isEdgeLengthValid() const;

  void setIncludeShape(bool include_shape);

  bool isIncludeShape() const;

  void setMinLengthValid(bool min_length_valid);

  bool isMinLengthValid() const;

  void setExceptNotch(bool except_notch);

  bool isExceptNotch() const;

  void setExceptNotchLengthValid(bool except_notch_length_valid);

  bool isExceptNotchLengthValid() const;

  void setExceptSameNet(bool except_same_net);

  bool isExceptSameNet() const;

  void setExceptSameMetal(bool except_same_metal);

  bool isExceptSameMetal() const;

  void setCornerToCorner(bool corner_to_corner);

  bool isCornerToCorner() const;

  // User Code Begin dbTechLayerCornerSpacingRule
  void setType(CornerType _type);

  CornerType getType() const;

  void addSpacing(uint width, uint spacing1, uint spacing2 = 0);

  void getSpacingTable(std::vector<std::pair<int, int>>& tbl);

  void getWidthTable(std::vector<int>& tbl);

  static dbTechLayerCornerSpacingRule* create(dbTechLayer* layer);

  static dbTechLayerCornerSpacingRule* getTechLayerCornerSpacingRule(
      dbTechLayer* inly,
      uint dbid);
  static void destroy(dbTechLayerCornerSpacingRule* rule);
  // User Code End dbTechLayerCornerSpacingRule
};

class dbTechLayerCutClassRule : public dbObject
{
 public:
  const char* getName() const;

  void setWidth(int width);

  int getWidth() const;

  void setLength(int length);

  int getLength() const;

  void setNumCuts(int num_cuts);

  int getNumCuts() const;

  void setLengthValid(bool length_valid);

  bool isLengthValid() const;

  void setCutsValid(bool cuts_valid);

  bool isCutsValid() const;

  // User Code Begin dbTechLayerCutClassRule
  static dbTechLayerCutClassRule* getTechLayerCutClassRule(dbTechLayer* inly,
                                                           uint dbid);

  static dbTechLayerCutClassRule* create(dbTechLayer* _layer, const char* name);

  static void destroy(dbTechLayerCutClassRule* rule);
  // User Code End dbTechLayerCutClassRule
};

class dbTechLayerCutEnclosureRule : public dbObject
{
 public:
  enum ENC_TYPE
  {
    DEFAULT,
    EOL,
    ENDSIDE,
    HORZ_AND_VERT
  };
  // User Code Begin dbTechLayerCutEnclosureRuleEnums
  /*
  ENC_TYPE describes the enclosure overhang values as following (from the
  lefdefref):
  * DEFAULT       : overhang1 overhang2
  * EOL           : EOL eolWidth ... eolOverhang otherOverhang ...
  * ENDSIDE       : END overhang1 SIDE overhang2
  * HORZ_AND_VERT : HORIZONTAL overhang1 VERTICAL overhang2
  */
  // User Code End dbTechLayerCutEnclosureRuleEnums

  void setCutClass(dbTechLayerCutClassRule* cut_class);

  dbTechLayerCutClassRule* getCutClass() const;

  void setEolWidth(int eol_width);

  int getEolWidth() const;

  void setEolMinLength(int eol_min_length);

  int getEolMinLength() const;

  void setFirstOverhang(int first_overhang);

  int getFirstOverhang() const;

  void setSecondOverhang(int second_overhang);

  int getSecondOverhang() const;

  void setSpacing(int spacing);

  int getSpacing() const;

  void setExtension(int extension);

  int getExtension() const;

  void setForwardExtension(int forward_extension);

  int getForwardExtension() const;

  void setBackwardExtension(int backward_extension);

  int getBackwardExtension() const;

  void setMinWidth(int min_width);

  int getMinWidth() const;

  void setCutWithin(int cut_within);

  int getCutWithin() const;

  void setMinLength(int min_length);

  int getMinLength() const;

  void setParLength(int par_length);

  int getParLength() const;

  void setSecondParLength(int second_par_length);

  int getSecondParLength() const;

  void setParWithin(int par_within);

  int getParWithin() const;

  void setSecondParWithin(int second_par_within);

  int getSecondParWithin() const;

  void setBelowEnclosure(int below_enclosure);

  int getBelowEnclosure() const;

  void setNumCorners(uint num_corners);

  uint getNumCorners() const;

  void setCutClassValid(bool cut_class_valid);

  bool isCutClassValid() const;

  void setAbove(bool above);

  bool isAbove() const;

  void setBelow(bool below);

  bool isBelow() const;

  void setEolMinLengthValid(bool eol_min_length_valid);

  bool isEolMinLengthValid() const;

  void setEolOnly(bool eol_only);

  bool isEolOnly() const;

  void setShortEdgeOnEol(bool short_edge_on_eol);

  bool isShortEdgeOnEol() const;

  void setSideSpacingValid(bool side_spacing_valid);

  bool isSideSpacingValid() const;

  void setEndSpacingValid(bool end_spacing_valid);

  bool isEndSpacingValid() const;

  void setOffCenterLine(bool off_center_line);

  bool isOffCenterLine() const;

  void setWidthValid(bool width_valid);

  bool isWidthValid() const;

  void setIncludeAbutted(bool include_abutted);

  bool isIncludeAbutted() const;

  void setExceptExtraCut(bool except_extra_cut);

  bool isExceptExtraCut() const;

  void setPrl(bool prl);

  bool isPrl() const;

  void setNoSharedEdge(bool no_shared_edge);

  bool isNoSharedEdge() const;

  void setLengthValid(bool length_valid);

  bool isLengthValid() const;

  void setExtraCutValid(bool extra_cut_valid);

  bool isExtraCutValid() const;

  void setExtraOnly(bool extra_only);

  bool isExtraOnly() const;

  void setRedundantCutValid(bool redundant_cut_valid);

  bool isRedundantCutValid() const;

  void setParallelValid(bool parallel_valid);

  bool isParallelValid() const;

  void setSecondParallelValid(bool second_parallel_valid);

  bool isSecondParallelValid() const;

  void setSecondParWithinValid(bool second_par_within_valid);

  bool isSecondParWithinValid() const;

  void setBelowEnclosureValid(bool below_enclosure_valid);

  bool isBelowEnclosureValid() const;

  void setConcaveCornersValid(bool concave_corners_valid);

  bool isConcaveCornersValid() const;

  // User Code Begin dbTechLayerCutEnclosureRule
  void setType(ENC_TYPE type);

  ENC_TYPE getType() const;

  static dbTechLayerCutEnclosureRule* create(dbTechLayer* layer);

  static dbTechLayerCutEnclosureRule* getTechLayerCutEnclosureRule(
      dbTechLayer* inly,
      uint dbid);
  static void destroy(dbTechLayerCutEnclosureRule* rule);
  // User Code End dbTechLayerCutEnclosureRule
};

class dbTechLayerCutSpacingRule : public dbObject
{
 public:
  enum CutSpacingType
  {
    NONE,
    MAXXY,
    SAMEMASK,
    LAYER,
    ADJACENTCUTS,
    PARALLELOVERLAP,
    PARALLELWITHIN,
    SAMEMETALSHAREDEDGE,
    AREA
  };

  void setCutSpacing(int cut_spacing);

  int getCutSpacing() const;

  void setSecondLayer(dbTechLayer* second_layer);

  void setOrthogonalSpacing(int orthogonal_spacing);

  int getOrthogonalSpacing() const;

  void setWidth(int width);

  int getWidth() const;

  void setEnclosure(int enclosure);

  int getEnclosure() const;

  void setEdgeLength(int edge_length);

  int getEdgeLength() const;

  void setParWithin(int par_within);

  int getParWithin() const;

  void setParEnclosure(int par_enclosure);

  int getParEnclosure() const;

  void setEdgeEnclosure(int edge_enclosure);

  int getEdgeEnclosure() const;

  void setAdjEnclosure(int adj_enclosure);

  int getAdjEnclosure() const;

  void setAboveEnclosure(int above_enclosure);

  int getAboveEnclosure() const;

  void setAboveWidth(int above_width);

  int getAboveWidth() const;

  void setMinLength(int min_length);

  int getMinLength() const;

  void setExtension(int extension);

  int getExtension() const;

  void setEolWidth(int eol_width);

  int getEolWidth() const;

  void setNumCuts(uint num_cuts);

  uint getNumCuts() const;

  void setWithin(int within);

  int getWithin() const;

  void setSecondWithin(int second_within);

  int getSecondWithin() const;

  void setCutClass(dbTechLayerCutClassRule* cut_class);

  void setTwoCuts(uint two_cuts);

  uint getTwoCuts() const;

  void setPrl(uint prl);

  uint getPrl() const;

  void setParLength(uint par_length);

  uint getParLength() const;

  void setCutArea(int cut_area);

  int getCutArea() const;

  void setCenterToCenter(bool center_to_center);

  bool isCenterToCenter() const;

  void setSameNet(bool same_net);

  bool isSameNet() const;

  void setSameMetal(bool same_metal);

  bool isSameMetal() const;

  void setSameVia(bool same_via);

  bool isSameVia() const;

  void setStack(bool stack);

  bool isStack() const;

  void setOrthogonalSpacingValid(bool orthogonal_spacing_valid);

  bool isOrthogonalSpacingValid() const;

  void setAboveWidthEnclosureValid(bool above_width_enclosure_valid);

  bool isAboveWidthEnclosureValid() const;

  void setShortEdgeOnly(bool short_edge_only);

  bool isShortEdgeOnly() const;

  void setConcaveCornerWidth(bool concave_corner_width);

  bool isConcaveCornerWidth() const;

  void setConcaveCornerParallel(bool concave_corner_parallel);

  bool isConcaveCornerParallel() const;

  void setConcaveCornerEdgeLength(bool concave_corner_edge_length);

  bool isConcaveCornerEdgeLength() const;

  void setConcaveCorner(bool concave_corner);

  bool isConcaveCorner() const;

  void setExtensionValid(bool extension_valid);

  bool isExtensionValid() const;

  void setNonEolConvexCorner(bool non_eol_convex_corner);

  bool isNonEolConvexCorner() const;

  void setEolWidthValid(bool eol_width_valid);

  bool isEolWidthValid() const;

  void setMinLengthValid(bool min_length_valid);

  bool isMinLengthValid() const;

  void setAboveWidthValid(bool above_width_valid);

  bool isAboveWidthValid() const;

  void setMaskOverlap(bool mask_overlap);

  bool isMaskOverlap() const;

  void setWrongDirection(bool wrong_direction);

  bool isWrongDirection() const;

  void setAdjacentCuts(uint adjacent_cuts);

  uint getAdjacentCuts() const;

  void setExactAligned(bool exact_aligned);

  bool isExactAligned() const;

  void setCutClassToAll(bool cut_class_to_all);

  bool isCutClassToAll() const;

  void setNoPrl(bool no_prl);

  bool isNoPrl() const;

  void setSameMask(bool same_mask);

  bool isSameMask() const;

  void setExceptSamePgnet(bool except_same_pgnet);

  bool isExceptSamePgnet() const;

  void setSideParallelOverlap(bool side_parallel_overlap);

  bool isSideParallelOverlap() const;

  void setExceptSameNet(bool except_same_net);

  bool isExceptSameNet() const;

  void setExceptSameMetal(bool except_same_metal);

  bool isExceptSameMetal() const;

  void setExceptSameMetalOverlap(bool except_same_metal_overlap);

  bool isExceptSameMetalOverlap() const;

  void setExceptSameVia(bool except_same_via);

  bool isExceptSameVia() const;

  void setAbove(bool above);

  bool isAbove() const;

  void setExceptTwoEdges(bool except_two_edges);

  bool isExceptTwoEdges() const;

  void setTwoCutsValid(bool two_cuts_valid);

  bool isTwoCutsValid() const;

  void setSameCut(bool same_cut);

  bool isSameCut() const;

  void setLongEdgeOnly(bool long_edge_only);

  bool isLongEdgeOnly() const;

  void setPrlValid(bool prl_valid);

  bool isPrlValid() const;

  void setBelow(bool below);

  bool isBelow() const;

  void setParWithinEnclosureValid(bool par_within_enclosure_valid);

  bool isParWithinEnclosureValid() const;

  // User Code Begin dbTechLayerCutSpacingRule
  dbTechLayerCutClassRule* getCutClass() const;

  dbTechLayer* getSecondLayer() const;

  dbTechLayer* getTechLayer() const;

  void setType(CutSpacingType _type);

  CutSpacingType getType() const;

  static dbTechLayerCutSpacingRule* getTechLayerCutSpacingRule(
      dbTechLayer* inly,
      uint dbid);

  static dbTechLayerCutSpacingRule* create(dbTechLayer* _layer);

  static void destroy(dbTechLayerCutSpacingRule* rule);
  // User Code End dbTechLayerCutSpacingRule
};

class dbTechLayerCutSpacingTableDefRule : public dbObject
{
 public:
  enum LOOKUP_STRATEGY
  {
    FIRST,
    SECOND,
    MAX,
    MIN
  };
  // User Code Begin dbTechLayerCutSpacingTableDefRuleEnums
  /*
  LOOKUP_STRATEGY:
  * FIRST     : first spacing value
  * SECOND    : second spacing value
  * MAX       : max spacing value
  * MIN       : min spacing value
  */
  // User Code End dbTechLayerCutSpacingTableDefRuleEnums

  void setDefault(int spacing);

  int getDefault() const;

  void setSecondLayer(dbTechLayer* second_layer);

  void setPrl(int prl);

  int getPrl() const;

  void setExtension(int extension);

  int getExtension() const;

  void setDefaultValid(bool default_valid);

  bool isDefaultValid() const;

  void setSameMask(bool same_mask);

  bool isSameMask() const;

  void setSameNet(bool same_net);

  bool isSameNet() const;

  void setSameMetal(bool same_metal);

  bool isSameMetal() const;

  void setSameVia(bool same_via);

  bool isSameVia() const;

  void setLayerValid(bool layer_valid);

  bool isLayerValid() const;

  void setNoStack(bool no_stack);

  bool isNoStack() const;

  void setNonZeroEnclosure(bool non_zero_enclosure);

  bool isNonZeroEnclosure() const;

  void setPrlForAlignedCut(bool prl_for_aligned_cut);

  bool isPrlForAlignedCut() const;

  void setCenterToCenterValid(bool center_to_center_valid);

  bool isCenterToCenterValid() const;

  void setCenterAndEdgeValid(bool center_and_edge_valid);

  bool isCenterAndEdgeValid() const;

  void setNoPrl(bool no_prl);

  bool isNoPrl() const;

  void setPrlValid(bool prl_valid);

  bool isPrlValid() const;

  void setMaxXY(bool max_x_y);

  bool isMaxXY() const;

  void setEndExtensionValid(bool end_extension_valid);

  bool isEndExtensionValid() const;

  void setSideExtensionValid(bool side_extension_valid);

  bool isSideExtensionValid() const;

  void setExactAlignedSpacingValid(bool exact_aligned_spacing_valid);

  bool isExactAlignedSpacingValid() const;

  void setHorizontal(bool horizontal);

  bool isHorizontal() const;

  void setPrlHorizontal(bool prl_horizontal);

  bool isPrlHorizontal() const;

  void setVertical(bool vertical);

  bool isVertical() const;

  void setPrlVertical(bool prl_vertical);

  bool isPrlVertical() const;

  void setNonOppositeEnclosureSpacingValid(
      bool non_opposite_enclosure_spacing_valid);

  bool isNonOppositeEnclosureSpacingValid() const;

  void setOppositeEnclosureResizeSpacingValid(
      bool opposite_enclosure_resize_spacing_valid);

  bool isOppositeEnclosureResizeSpacingValid() const;

  // User Code Begin dbTechLayerCutSpacingTableDefRule
  void addPrlForAlignedCutEntry(std::string from, std::string to);

  void addCenterToCenterEntry(std::string from, std::string to);

  void addCenterAndEdgeEntry(std::string from, std::string to);

  void addPrlEntry(std::string from, std::string to, int ccPrl);

  void addEndExtensionEntry(std::string cls, int ext);

  void addSideExtensionEntry(std::string cls, int ext);

  void addExactElignedEntry(std::string cls, int spacing);

  void addNonOppEncSpacingEntry(std::string cls, int spacing);

  void addOppEncSpacingEntry(std::string cls, int rsz1, int rsz2, int spacing);

  dbTechLayer* getSecondLayer() const;

  bool isCenterToCenter(std::string cutClass1, std::string cutClass2);

  bool isCenterAndEdge(std::string cutClass1, std::string cutClass2);

  bool isPrlForAlignedCutClasses(std::string cutClass1, std::string cutClass2);

  int getPrlEntry(const std::string& cutClass1, const std::string& cutClass2);

  void setSpacingTable(std::vector<std::vector<std::pair<int, int>>> table,
                       std::map<std::string, uint> row_map,
                       std::map<std::string, uint> col_map);

  void getSpacingTable(std::vector<std::vector<std::pair<int, int>>>& table,
                       std::map<std::string, uint>& row_map,
                       std::map<std::string, uint>& col_map);

  int getMaxSpacing(std::string cutClass, bool SIDE) const;

  int getExactAlignedSpacing(std::string cutClass) const;

  int getMaxSpacing(std::string cutClass1,
                    std::string cutClass2,
                    LOOKUP_STRATEGY strategy = MAX) const;

  int getSpacing(std::string class1,
                 bool SIDE1,
                 std::string class2,
                 bool SIDE2,
                 LOOKUP_STRATEGY strategy = MAX) const;

  dbTechLayer* getTechLayer() const;

  static dbTechLayerCutSpacingTableDefRule* create(dbTechLayer* parent);

  static dbTechLayerCutSpacingTableDefRule*
  getTechLayerCutSpacingTableDefSubRule(dbTechLayer* parent, uint dbid);

  static void destroy(dbTechLayerCutSpacingTableDefRule* rule);
  // User Code End dbTechLayerCutSpacingTableDefRule
};

class dbTechLayerCutSpacingTableOrthRule : public dbObject
{
 public:
  void getSpacingTable(std::vector<std::pair<int, int>>& tbl) const;

  // User Code Begin dbTechLayerCutSpacingTableOrthRule
  void setSpacingTable(std::vector<std::pair<int, int>> tbl);

  static dbTechLayerCutSpacingTableOrthRule* create(dbTechLayer* parent);

  static dbTechLayerCutSpacingTableOrthRule*
  getTechLayerCutSpacingTableOrthSubRule(dbTechLayer* parent, uint dbid);

  static void destroy(dbTechLayerCutSpacingTableOrthRule* rule);
  // User Code End dbTechLayerCutSpacingTableOrthRule
};

class dbTechLayerEolExtensionRule : public dbObject
{
 public:
  void setSpacing(int spacing);

  int getSpacing() const;

  void getExtensionTable(std::vector<std::pair<int, int>>& tbl) const;

  void setParallelOnly(bool parallel_only);

  bool isParallelOnly() const;

  // User Code Begin dbTechLayerEolExtensionRule

  void addEntry(int eol, int ext);

  static dbTechLayerEolExtensionRule* create(dbTechLayer* layer);

  static dbTechLayerEolExtensionRule* getTechLayerEolExtensionRule(
      dbTechLayer* inly,
      uint dbid);

  static void destroy(dbTechLayerEolExtensionRule* rule);
  // User Code End dbTechLayerEolExtensionRule
};

class dbTechLayerEolKeepOutRule : public dbObject
{
 public:
  void setEolWidth(int eol_width);

  int getEolWidth() const;

  void setBackwardExt(int backward_ext);

  int getBackwardExt() const;

  void setForwardExt(int forward_ext);

  int getForwardExt() const;

  void setSideExt(int side_ext);

  int getSideExt() const;

  void setWithinLow(int within_low);

  int getWithinLow() const;

  void setWithinHigh(int within_high);

  int getWithinHigh() const;

  void setClassName(const std::string& class_name);

  std::string getClassName() const;

  void setClassValid(bool class_valid);

  bool isClassValid() const;

  void setCornerOnly(bool corner_only);

  bool isCornerOnly() const;

  void setExceptWithin(bool except_within);

  bool isExceptWithin() const;

  // User Code Begin dbTechLayerEolKeepOutRule
  static dbTechLayerEolKeepOutRule* create(dbTechLayer* layer);

  static dbTechLayerEolKeepOutRule* getTechLayerEolKeepOutRule(
      dbTechLayer* inly,
      uint dbid);
  static void destroy(dbTechLayerEolKeepOutRule* rule);
  // User Code End dbTechLayerEolKeepOutRule
};

class dbTechLayerForbiddenSpacingRule : public dbObject
{
 public:
  void setForbiddenSpacing(const std::pair<int, int>& forbidden_spacing);

  std::pair<int, int> getForbiddenSpacing() const;

  void setWidth(int width);

  int getWidth() const;

  void setWithin(int within);

  int getWithin() const;

  void setPrl(int prl);

  int getPrl() const;

  void setTwoEdges(int two_edges);

  int getTwoEdges() const;

  // User Code Begin dbTechLayerForbiddenSpacingRule

  bool hasWidth();

  bool hasWithin();

  bool hasPrl();

  bool hasTwoEdges();

  static dbTechLayerForbiddenSpacingRule* create(dbTechLayer* _layer);

  static void destroy(dbTechLayerForbiddenSpacingRule* rule);

  // User Code End dbTechLayerForbiddenSpacingRule
};

class dbTechLayerKeepOutZoneRule : public dbObject
{
 public:
  void setFirstCutClass(const std::string& first_cut_class);

  std::string getFirstCutClass() const;

  void setSecondCutClass(const std::string& second_cut_class);

  std::string getSecondCutClass() const;

  void setAlignedSpacing(int aligned_spacing);

  int getAlignedSpacing() const;

  void setSideExtension(int side_extension);

  int getSideExtension() const;

  void setForwardExtension(int forward_extension);

  int getForwardExtension() const;

  void setEndSideExtension(int end_side_extension);

  int getEndSideExtension() const;

  void setEndForwardExtension(int end_forward_extension);

  int getEndForwardExtension() const;

  void setSideSideExtension(int side_side_extension);

  int getSideSideExtension() const;

  void setSideForwardExtension(int side_forward_extension);

  int getSideForwardExtension() const;

  void setSpiralExtension(int spiral_extension);

  int getSpiralExtension() const;

  void setSameMask(bool same_mask);

  bool isSameMask() const;

  void setSameMetal(bool same_metal);

  bool isSameMetal() const;

  void setDiffMetal(bool diff_metal);

  bool isDiffMetal() const;

  void setExceptAlignedSide(bool except_aligned_side);

  bool isExceptAlignedSide() const;

  void setExceptAlignedEnd(bool except_aligned_end);

  bool isExceptAlignedEnd() const;

  // User Code Begin dbTechLayerKeepOutZoneRule

  static dbTechLayerKeepOutZoneRule* create(dbTechLayer* _layer);

  static void destroy(dbTechLayerKeepOutZoneRule* rule);

  // User Code End dbTechLayerKeepOutZoneRule
};

class dbTechLayerMaxSpacingRule : public dbObject
{
 public:
  void setCutClass(const std::string& cut_class);

  std::string getCutClass() const;

  void setMaxSpacing(int max_spacing);

  int getMaxSpacing() const;

  // User Code Begin dbTechLayerMaxSpacingRule
  bool hasCutClass() const;

  static dbTechLayerMaxSpacingRule* create(dbTechLayer* _layer);

  static void destroy(dbTechLayerMaxSpacingRule* rule);

  // User Code End dbTechLayerMaxSpacingRule
};

class dbTechLayerMinCutRule : public dbObject
{
 public:
  void setNumCuts(int num_cuts);

  int getNumCuts() const;

  std::map<std::string, int> getCutClassCutsMap() const;

  void setWidth(int width);

  int getWidth() const;

  void setWithinCutDist(int within_cut_dist);

  int getWithinCutDist() const;

  void setLength(int length);

  int getLength() const;

  void setLengthWithinDist(int length_within_dist);

  int getLengthWithinDist() const;

  void setArea(int area);

  int getArea() const;

  void setAreaWithinDist(int area_within_dist);

  int getAreaWithinDist() const;

  void setPerCutClass(bool per_cut_class);

  bool isPerCutClass() const;

  void setWithinCutDistValid(bool within_cut_dist_valid);

  bool isWithinCutDistValid() const;

  void setFromAbove(bool from_above);

  bool isFromAbove() const;

  void setFromBelow(bool from_below);

  bool isFromBelow() const;

  void setLengthValid(bool length_valid);

  bool isLengthValid() const;

  void setAreaValid(bool area_valid);

  bool isAreaValid() const;

  void setAreaWithinDistValid(bool area_within_dist_valid);

  bool isAreaWithinDistValid() const;

  void setSameMetalOverlap(bool same_metal_overlap);

  bool isSameMetalOverlap() const;

  void setFullyEnclosed(bool fully_enclosed);

  bool isFullyEnclosed() const;

  // User Code Begin dbTechLayerMinCutRule

  void setCutsPerCutClass(std::string cut_class, int num_cuts);

  static dbTechLayerMinCutRule* create(dbTechLayer* layer);

  static dbTechLayerMinCutRule* getTechLayerMinCutRule(dbTechLayer* inly,
                                                       uint dbid);

  static void destroy(dbTechLayerMinCutRule* rule);

  // User Code End dbTechLayerMinCutRule
};

class dbTechLayerMinStepRule : public dbObject
{
 public:
  void setMinStepLength(int min_step_length);

  int getMinStepLength() const;

  void setMaxEdges(uint max_edges);

  uint getMaxEdges() const;

  void setMinAdjLength1(int min_adj_length1);

  int getMinAdjLength1() const;

  void setMinAdjLength2(int min_adj_length2);

  int getMinAdjLength2() const;

  void setEolWidth(int eol_width);

  int getEolWidth() const;

  void setMinBetweenLength(int min_between_length);

  int getMinBetweenLength() const;

  void setMaxEdgesValid(bool max_edges_valid);

  bool isMaxEdgesValid() const;

  void setMinAdjLength1Valid(bool min_adj_length1_valid);

  bool isMinAdjLength1Valid() const;

  void setNoBetweenEol(bool no_between_eol);

  bool isNoBetweenEol() const;

  void setMinAdjLength2Valid(bool min_adj_length2_valid);

  bool isMinAdjLength2Valid() const;

  void setConvexCorner(bool convex_corner);

  bool isConvexCorner() const;

  void setMinBetweenLengthValid(bool min_between_length_valid);

  bool isMinBetweenLengthValid() const;

  void setExceptSameCorners(bool except_same_corners);

  bool isExceptSameCorners() const;

  void setConcaveCorner(bool concave_corner);

  bool isConcaveCorner() const;

  void setExceptRectangle(bool except_rectangle);

  bool isExceptRectangle() const;

  void setNoAdjacentEol(bool no_adjacent_eol);

  bool isNoAdjacentEol() const;

  // User Code Begin dbTechLayerMinStepRule
  static dbTechLayerMinStepRule* create(dbTechLayer* layer);

  static dbTechLayerMinStepRule* getTechLayerMinStepRule(dbTechLayer* inly,
                                                         uint dbid);

  static void destroy(dbTechLayerMinStepRule* rule);
  // User Code End dbTechLayerMinStepRule
};

class dbTechLayerSpacingEolRule : public dbObject
{
 public:
  void setEolSpace(int eol_space);

  int getEolSpace() const;

  void setEolWidth(int eol_width);

  int getEolWidth() const;

  void setWrongDirSpace(int wrong_dir_space);

  int getWrongDirSpace() const;

  void setOppositeWidth(int opposite_width);

  int getOppositeWidth() const;

  void setEolWithin(int eol_within);

  int getEolWithin() const;

  void setWrongDirWithin(int wrong_dir_within);

  int getWrongDirWithin() const;

  void setExactWidth(int exact_width);

  int getExactWidth() const;

  void setOtherWidth(int other_width);

  int getOtherWidth() const;

  void setFillTriangle(int fill_triangle);

  int getFillTriangle() const;

  void setCutClass(int cut_class);

  int getCutClass() const;

  void setWithCutSpace(int with_cut_space);

  int getWithCutSpace() const;

  void setEnclosureEndWidth(int enclosure_end_width);

  int getEnclosureEndWidth() const;

  void setEnclosureEndWithin(int enclosure_end_within);

  int getEnclosureEndWithin() const;

  void setEndPrlSpace(int end_prl_space);

  int getEndPrlSpace() const;

  void setEndPrl(int end_prl);

  int getEndPrl() const;

  void setEndToEndSpace(int end_to_end_space);

  int getEndToEndSpace() const;

  void setOneCutSpace(int one_cut_space);

  int getOneCutSpace() const;

  void setTwoCutSpace(int two_cut_space);

  int getTwoCutSpace() const;

  void setExtension(int extension);

  int getExtension() const;

  void setWrongDirExtension(int wrong_dir_extension);

  int getWrongDirExtension() const;

  void setOtherEndWidth(int other_end_width);

  int getOtherEndWidth() const;

  void setMaxLength(int max_length);

  int getMaxLength() const;

  void setMinLength(int min_length);

  int getMinLength() const;

  void setParSpace(int par_space);

  int getParSpace() const;

  void setParWithin(int par_within);

  int getParWithin() const;

  void setParPrl(int par_prl);

  int getParPrl() const;

  void setParMinLength(int par_min_length);

  int getParMinLength() const;

  void setEncloseDist(int enclose_dist);

  int getEncloseDist() const;

  void setCutToMetalSpace(int cut_to_metal_space);

  int getCutToMetalSpace() const;

  void setMinAdjLength(int min_adj_length);

  int getMinAdjLength() const;

  void setMinAdjLength1(int min_adj_length1);

  int getMinAdjLength1() const;

  void setMinAdjLength2(int min_adj_length2);

  int getMinAdjLength2() const;

  void setNotchLength(int notch_length);

  int getNotchLength() const;

  void setExactWidthValid(bool exact_width_valid);

  bool isExactWidthValid() const;

  void setWrongDirSpacingValid(bool wrong_dir_spacing_valid);

  bool isWrongDirSpacingValid() const;

  void setOppositeWidthValid(bool opposite_width_valid);

  bool isOppositeWidthValid() const;

  void setWithinValid(bool within_valid);

  bool isWithinValid() const;

  void setWrongDirWithinValid(bool wrong_dir_within_valid);

  bool isWrongDirWithinValid() const;

  void setSameMaskValid(bool same_mask_valid);

  bool isSameMaskValid() const;

  void setExceptExactWidthValid(bool except_exact_width_valid);

  bool isExceptExactWidthValid() const;

  void setFillConcaveCornerValid(bool fill_concave_corner_valid);

  bool isFillConcaveCornerValid() const;

  void setWithcutValid(bool withcut_valid);

  bool isWithcutValid() const;

  void setCutClassValid(bool cut_class_valid);

  bool isCutClassValid() const;

  void setWithCutAboveValid(bool with_cut_above_valid);

  bool isWithCutAboveValid() const;

  void setEnclosureEndValid(bool enclosure_end_valid);

  bool isEnclosureEndValid() const;

  void setEnclosureEndWithinValid(bool enclosure_end_within_valid);

  bool isEnclosureEndWithinValid() const;

  void setEndPrlSpacingValid(bool end_prl_spacing_valid);

  bool isEndPrlSpacingValid() const;

  void setPrlValid(bool prl_valid);

  bool isPrlValid() const;

  void setEndToEndValid(bool end_to_end_valid);

  bool isEndToEndValid() const;

  void setCutSpacesValid(bool cut_spaces_valid);

  bool isCutSpacesValid() const;

  void setExtensionValid(bool extension_valid);

  bool isExtensionValid() const;

  void setWrongDirExtensionValid(bool wrong_dir_extension_valid);

  bool isWrongDirExtensionValid() const;

  void setOtherEndWidthValid(bool other_end_width_valid);

  bool isOtherEndWidthValid() const;

  void setMaxLengthValid(bool max_length_valid);

  bool isMaxLengthValid() const;

  void setMinLengthValid(bool min_length_valid);

  bool isMinLengthValid() const;

  void setTwoSidesValid(bool two_sides_valid);

  bool isTwoSidesValid() const;

  void setEqualRectWidthValid(bool equal_rect_width_valid);

  bool isEqualRectWidthValid() const;

  void setParallelEdgeValid(bool parallel_edge_valid);

  bool isParallelEdgeValid() const;

  void setSubtractEolWidthValid(bool subtract_eol_width_valid);

  bool isSubtractEolWidthValid() const;

  void setParPrlValid(bool par_prl_valid);

  bool isParPrlValid() const;

  void setParMinLengthValid(bool par_min_length_valid);

  bool isParMinLengthValid() const;

  void setTwoEdgesValid(bool two_edges_valid);

  bool isTwoEdgesValid() const;

  void setSameMetalValid(bool same_metal_valid);

  bool isSameMetalValid() const;

  void setNonEolCornerOnlyValid(bool non_eol_corner_only_valid);

  bool isNonEolCornerOnlyValid() const;

  void setParallelSameMaskValid(bool parallel_same_mask_valid);

  bool isParallelSameMaskValid() const;

  void setEncloseCutValid(bool enclose_cut_valid);

  bool isEncloseCutValid() const;

  void setBelowValid(bool below_valid);

  bool isBelowValid() const;

  void setAboveValid(bool above_valid);

  bool isAboveValid() const;

  void setCutSpacingValid(bool cut_spacing_valid);

  bool isCutSpacingValid() const;

  void setAllCutsValid(bool all_cuts_valid);

  bool isAllCutsValid() const;

  void setToConcaveCornerValid(bool to_concave_corner_valid);

  bool isToConcaveCornerValid() const;

  void setMinAdjacentLengthValid(bool min_adjacent_length_valid);

  bool isMinAdjacentLengthValid() const;

  void setTwoMinAdjLengthValid(bool two_min_adj_length_valid);

  bool isTwoMinAdjLengthValid() const;

  void setToNotchLengthValid(bool to_notch_length_valid);

  bool isToNotchLengthValid() const;

  // User Code Begin dbTechLayerSpacingEolRule
  static dbTechLayerSpacingEolRule* create(dbTechLayer* layer);

  static dbTechLayerSpacingEolRule* getTechLayerSpacingEolRule(
      dbTechLayer* inly,
      uint dbid);

  static void destroy(dbTechLayerSpacingEolRule* rule);
  // User Code End dbTechLayerSpacingEolRule
};

class dbTechLayerSpacingTablePrlRule : public dbObject
{
 public:
  void setEolWidth(int eol_width);

  int getEolWidth() const;

  void setWrongDirection(bool wrong_direction);

  bool isWrongDirection() const;

  void setSameMask(bool same_mask);

  bool isSameMask() const;

  void setExceeptEol(bool exceept_eol);

  bool isExceeptEol() const;

  // User Code Begin dbTechLayerSpacingTablePrlRule
  static dbTechLayerSpacingTablePrlRule* getTechLayerSpacingTablePrlRule(
      dbTechLayer* inly,
      uint dbid);

  static dbTechLayerSpacingTablePrlRule* create(dbTechLayer* _layer);

  static void destroy(dbTechLayerSpacingTablePrlRule* rule);

  void setTable(std::vector<int> width_tbl,
                std::vector<int> length_tbl,
                std::vector<std::vector<int>> spacing_tbl,
                std::map<uint, std::pair<int, int>> excluded_map);
  void getTable(std::vector<int>& width_tbl,
                std::vector<int>& length_tbl,
                std::vector<std::vector<int>>& spacing_tbl,
                std::map<uint, std::pair<int, int>>& excluded_map);

  void setSpacingTableInfluence(
      std::vector<std::tuple<int, int, int>> influence_tbl);

  int getSpacing(int width, int length) const;

  bool hasExceptWithin(int width) const;

  std::pair<int, int> getExceptWithin(int width) const;

  // User Code End dbTechLayerSpacingTablePrlRule
};

class dbTechLayerTwoWiresForbiddenSpcRule : public dbObject
{
 public:
  void setMinSpacing(int min_spacing);

  int getMinSpacing() const;

  void setMaxSpacing(int max_spacing);

  int getMaxSpacing() const;

  void setMinSpanLength(int min_span_length);

  int getMinSpanLength() const;

  void setMaxSpanLength(int max_span_length);

  int getMaxSpanLength() const;

  void setPrl(int prl);

  int getPrl() const;

  void setMinExactSpanLength(bool min_exact_span_length);

  bool isMinExactSpanLength() const;

  void setMaxExactSpanLength(bool max_exact_span_length);

  bool isMaxExactSpanLength() const;

  // User Code Begin dbTechLayerTwoWiresForbiddenSpcRule
  static dbTechLayerTwoWiresForbiddenSpcRule* create(dbTechLayer* layer);

  static void destroy(dbTechLayerTwoWiresForbiddenSpcRule* rule);
  // User Code End dbTechLayerTwoWiresForbiddenSpcRule
};

class dbTechLayerWidthTableRule : public dbObject
{
 public:
  void setWrongDirection(bool wrong_direction);

  bool isWrongDirection() const;

  void setOrthogonal(bool orthogonal);

  bool isOrthogonal() const;

  // User Code Begin dbTechLayerWidthTableRule

  void addWidth(int width);

  std::vector<int> getWidthTable() const;

  static dbTechLayerWidthTableRule* create(dbTechLayer* layer);

  static dbTechLayerWidthTableRule* getTechLayerWidthTableRule(
      dbTechLayer* inly,
      uint dbid);

  static void destroy(dbTechLayerWidthTableRule* rule);
  // User Code End dbTechLayerWidthTableRule
};

class dbTechLayerWrongDirSpacingRule : public dbObject
{
 public:
  void setWrongdirSpace(int wrongdir_space);

  int getWrongdirSpace() const;

  void setNoneolWidth(int noneol_width);

  int getNoneolWidth() const;

  void setLength(int length);

  int getLength() const;

  void setPrlLength(int prl_length);

  int getPrlLength() const;

  void setNoneolValid(bool noneol_valid);

  bool isNoneolValid() const;

  void setLengthValid(bool length_valid);

  bool isLengthValid() const;

  // User Code Begin dbTechLayerWrongDirSpacingRule
  static dbTechLayerWrongDirSpacingRule* create(dbTechLayer* layer);

  static dbTechLayerWrongDirSpacingRule* getTechLayerWrongDirSpacingRule(
      dbTechLayer* inly,
      uint dbid);

  static void destroy(dbTechLayerWrongDirSpacingRule* rule);
  // User Code End dbTechLayerWrongDirSpacingRule
};

// Generator Code End ClassDefinition

}  // namespace odb

// Overload std::less for these types
#include "dbCompare.h"<|MERGE_RESOLUTION|>--- conflicted
+++ resolved
@@ -8401,11 +8401,7 @@
 
   float getLayerAdjustment() const;
 
-<<<<<<< HEAD
-  std::vector<std::pair<int, int>> getOrthSpacingTable() const;
-=======
   void getOrthSpacingTable(std::vector<std::pair<int, int>>& tbl) const;
->>>>>>> db466862
 
   dbSet<dbTechLayerCutClassRule> getTechLayerCutClassRules() const;
 
