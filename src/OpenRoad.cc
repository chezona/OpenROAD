/////////////////////////////////////////////////////////////////////////////
//
// Copyright (c) 2019, The Regents of the University of California
// All rights reserved.
//
// BSD 3-Clause License
//
// Redistribution and use in source and binary forms, with or without
// modification, are permitted provided that the following conditions are met:
//
// * Redistributions of source code must retain the above copyright notice, this
//   list of conditions and the following disclaimer.
//
// * Redistributions in binary form must reproduce the above copyright notice,
//   this list of conditions and the following disclaimer in the documentation
//   and/or other materials provided with the distribution.
//
// * Neither the name of the copyright holder nor the names of its
//   contributors may be used to endorse or promote products derived from
//   this software without specific prior written permission.
//
// THIS SOFTWARE IS PROVIDED BY THE COPYRIGHT HOLDERS AND CONTRIBUTORS "AS IS"
// AND ANY EXPRESS OR IMPLIED WARRANTIES, INCLUDING, BUT NOT LIMITED TO, THE
// IMPLIED WARRANTIES OF MERCHANTABILITY AND FITNESS FOR A PARTICULAR PURPOSE
// ARE DISCLAIMED. IN NO EVENT SHALL THE COPYRIGHT HOLDER OR CONTRIBUTORS BE
// LIABLE FOR ANY DIRECT, INDIRECT, INCIDENTAL, SPECIAL, EXEMPLARY, OR
// CONSEQUENTIAL DAMAGES (INCLUDING, BUT NOT LIMITED TO, PROCUREMENT OF
// SUBSTITUTE GOODS OR SERVICES; LOSS OF USE, DATA, OR PROFITS; OR BUSINESS
// INTERRUPTION) HOWEVER CAUSED AND ON ANY THEORY OF LIABILITY, WHETHER IN
// CONTRACT, STRICT LIABILITY, OR TORT (INCLUDING NEGLIGENCE OR OTHERWISE)
// ARISING IN ANY WAY OUT OF THE USE OF THIS SOFTWARE, EVEN IF ADVISED OF THE
// POSSIBILITY OF SUCH DAMAGE.
//
///////////////////////////////////////////////////////////////////////////////

#include "ord/OpenRoad.hh"

#include <iostream>
#include <thread>
#ifdef ENABLE_PYTHON3
  #define PY_SSIZE_T_CLEAN
  #include "Python.h"
#endif

#include "utl/MakeLogger.h"
#include "utl/Logger.h"

#include "opendb/db.h"
#include "opendb/lefin.h"
#include "opendb/defin.h"
#include "opendb/defout.h"
#include "opendb/cdl.h"

#include "sta/VerilogWriter.hh"
#include "sta/StaMain.hh"

#include "db_sta/dbSta.hh"
#include "db_sta/MakeDbSta.hh"

#include "db_sta/dbReadVerilog.hh"
#include "db_sta/dbNetwork.hh"

#include "ord/InitOpenRoad.hh"
#include "stt/flute.h"

#include "ifp//MakeInitFloorplan.hh"
#include "ppl/MakeIoplacer.h"
#include "rsz/MakeResizer.hh"
#include "gui/MakeGui.h"
#include "dpl/MakeOpendp.h"
#include "fin/MakeFinale.h"
#include "mpl/MakeMacroPlacer.h"
#include "mpl2/MakeMacroPlacer.h"
#include "replace/MakeReplace.h"
#include "grt/MakeGlobalRouter.h"
#include "tritoncts/MakeTritoncts.h"
#include "tap/MakeTapcell.h"
#include "rcx/MakeOpenRCX.h"
#include "triton_route/MakeTritonRoute.h"
#include "psm/MakePDNSim.hh"
#include "ant/MakeAntennaChecker.hh"
#include "par/MakePartitionMgr.h"
#include "pdn/MakePdnGen.hh"
#include "pdr/MakePdrev.h"

namespace sta {
extern const char *openroad_swig_tcl_inits[];
}

// Swig uses C linkage for init functions.
extern "C" {
extern int Openroad_swig_Init(Tcl_Interp *interp);
extern int Opendbtcl_Init(Tcl_Interp *interp);
}

// Main.cc set by main()
extern const char* log_filename;
extern const char* metrics_filename;

namespace ord {

using std::min;
using std::max;

using odb::dbLib;
using odb::dbTech;
using odb::dbChip;
using odb::dbDatabase;
using odb::dbBlock;
using odb::Rect;
using odb::Point;

using sta::evalTclInit;
using sta::dbSta;
using sta::Resizer;

using utl::ORD;

OpenRoad::OpenRoad()
  : tcl_interp_(nullptr),
    logger_(nullptr),
    db_(nullptr),
    verilog_network_(nullptr),
    sta_(nullptr),
    resizer_(nullptr),
    ioPlacer_(nullptr),
    opendp_(nullptr),
    finale_(nullptr),
    macro_placer_(nullptr),
<<<<<<< HEAD
    macro_placer2_(nullptr),
    fastRoute_(nullptr),
=======
    global_router_(nullptr),
>>>>>>> 046e4a78
    tritonCts_(nullptr),
    tapcell_(nullptr),
    extractor_(nullptr),
    detailed_router_(nullptr),
    antenna_checker_(nullptr),
    replace_(nullptr),
    pdnsim_(nullptr), 
    partitionMgr_(nullptr),
    pdngen_(nullptr),
    threads_(1)
{
  db_ = dbDatabase::create();
}

OpenRoad::~OpenRoad()
{
  deleteDbVerilogNetwork(verilog_network_);
  deleteDbSta(sta_);
  deleteIoplacer(ioPlacer_);
  deleteResizer(resizer_);
  deleteOpendp(opendp_);
  deleteGlobalRouter(global_router_);
  deleteTritonCts(tritonCts_);
  deleteTapcell(tapcell_);
  deleteMacroPlacer(macro_placer_);
  deleteMacroPlacer2(macro_placer2_);
  deleteOpenRCX(extractor_);
  deleteTritonRoute(detailed_router_);
  deleteReplace(replace_);
  deleteFinale(finale_);
  deleteAntennaChecker(antenna_checker_);
  odb::dbDatabase::destroy(db_);
  deletePartitionMgr(partitionMgr_);
  deletePdnGen(pdngen_);
  stt::deleteLUT();
  delete logger_;
}

void
deleteAllMemory()
{
  delete OpenRoad::openRoad();
  sta::Sta::setSta(nullptr);
  sta::deleteAllMemory();
}

sta::dbNetwork *
OpenRoad::getDbNetwork()
{
  return sta_->getDbNetwork();
}

/* static */
OpenRoad *OpenRoad::openRoad()
{
  // This will be destroyed at application exit
  static OpenRoad o;
  return &o;
}

////////////////////////////////////////////////////////////////

void
initOpenRoad(Tcl_Interp *interp)
{
  OpenRoad::openRoad()->init(interp);
}

void
OpenRoad::init(Tcl_Interp *tcl_interp)
{
  tcl_interp_ = tcl_interp;

  // Make components.
  logger_ = makeLogger(log_filename, metrics_filename);
  db_->setLogger(logger_);
  sta_ = makeDbSta();
  verilog_network_ = makeDbVerilogNetwork();
  ioPlacer_ = makeIoplacer();
  resizer_ = makeResizer();
  opendp_ = makeOpendp();
  finale_ = makeFinale();
  global_router_ = makeGlobalRouter();
  tritonCts_ = makeTritonCts();
  tapcell_ = makeTapcell();
  macro_placer_ = makeMacroPlacer();
  macro_placer2_ = makeMacroPlacer2();
  extractor_ = makeOpenRCX();
  detailed_router_ = makeTritonRoute();
  replace_ = makeReplace();
  pdnsim_ = makePDNSim();
  antenna_checker_ = makeAntennaChecker();
  partitionMgr_ = makePartitionMgr();
  pdngen_ = makePdnGen();

  // Init components.
  Openroad_swig_Init(tcl_interp);
  // Import TCL scripts.
  evalTclInit(tcl_interp, sta::openroad_swig_tcl_inits);

  initLogger(logger_, tcl_interp);
  initGui(this); // first so we can register our sink with the logger
  Opendbtcl_Init(tcl_interp);
  initInitFloorplan(this);
  stt::readLUT();
  initDbSta(this);
  initResizer(this);
  initDbVerilogNetwork(this);
  initIoplacer(this);
  initReplace(this);
  initOpendp(this);
  initFinale(this);
  initGlobalRouter(this);
  initTritonCts(this);
  initTapcell(this);
  initMacroPlacer(this);
  initMacroPlacer2(this);
  initOpenRCX(this);
  initTritonRoute(this);
  initPDNSim(this);
  initAntennaChecker(this);
  initPartitionMgr(this);
  initPdnGen(this);
  initPdrev(this);

  // Import exported commands to global namespace.
  Tcl_Eval(tcl_interp, "sta::define_sta_cmds");
  Tcl_Eval(tcl_interp, "namespace import sta::*");
}

////////////////////////////////////////////////////////////////

void
OpenRoad::readLef(const char *filename,
		  const char *lib_name,
		  bool make_tech,
		  bool make_library)
{
  odb::lefin lef_reader(db_, logger_, false);
  dbLib *lib = nullptr;
  dbTech *tech = nullptr;
  if (make_tech && make_library) {
    lib = lef_reader.createTechAndLib(lib_name, filename);
    tech = db_->getTech();
  } else if (make_tech) {
    tech = lef_reader.createTech(filename);
  } else if (make_library) {
    lib = lef_reader.createLib(lib_name, filename);
  }

  // both are null on parser failure
  if (lib != nullptr || tech != nullptr) {
    for (Observer* observer : observers_) {
      observer->postReadLef(tech, lib);
    }
  }
}

void
OpenRoad::readDef(const char *filename,
		  bool continue_on_errors,
      bool floorplan_init,
      bool incremental)
{
  odb::defin::MODE mode = odb::defin::DEFAULT;
  if(floorplan_init)
    mode = odb::defin::FLOORPLAN;
  else if(incremental)
    mode = odb::defin::INCREMENTAL;
  odb::defin def_reader(db_, logger_, mode);
  std::vector<odb::dbLib *> search_libs;
  for (odb::dbLib *lib : db_->getLibs())
    search_libs.push_back(lib);
  if (continue_on_errors) {
    def_reader.continueOnErrors();
  }
  dbChip* chip = def_reader.createChip(search_libs, filename);
  if (chip) {
    dbBlock* block = chip->getBlock();
    for (Observer* observer : observers_) {
      observer->postReadDef(block);
    }
  }
}

static odb::defout::Version
stringToDefVersion(string version)
{
  if (version == "5.8")
    return odb::defout::Version::DEF_5_8;
  else if (version == "5.6")
    return odb::defout::Version::DEF_5_6;
  else if (version == "5.5")
    return odb::defout::Version::DEF_5_5;
  else if (version == "5.4")
    return odb::defout::Version::DEF_5_4;
  else if (version == "5.3")
    return odb::defout::Version::DEF_5_3;
  else 
    return odb::defout::Version::DEF_5_8;
}

void
OpenRoad::writeDef(const char *filename,
		   string version)
{
  odb::dbChip *chip = db_->getChip();
  if (chip) {
    odb::dbBlock *block = chip->getBlock();
    if (block) {
      odb::defout def_writer(logger_);
      def_writer.setVersion(stringToDefVersion(version));
      def_writer.writeBlock(block, filename);
    }
  }
}

void 
OpenRoad::writeCdl(const char* filename, bool includeFillers)
{
  odb::dbChip *chip = db_->getChip();
  if (chip) {
    odb::dbBlock *block = chip->getBlock();
    if (block) {
      odb::cdl::writeCdl(block, filename, includeFillers);
    }
  }
  
}

void
OpenRoad::readDb(const char *filename)
{
  FILE *stream = fopen(filename, "r");
  if (stream == nullptr) {
    return;
  }

  db_->read(stream);
  fclose(stream);

  for (Observer* observer : observers_) {
    observer->postReadDb(db_);
  }
}

void
OpenRoad::writeDb(const char *filename)
{
  FILE *stream = fopen(filename, "w");
  if (stream) {
    db_->write(stream);
    fclose(stream);
  }
}

void
OpenRoad::readVerilog(const char *filename)
{
  dbReadVerilog(filename, verilog_network_);
}

void
OpenRoad::linkDesign(const char *design_name)

{
  dbLinkDesign(design_name, verilog_network_, db_, logger_);
  for (Observer* observer : observers_) {
    observer->postReadDb(db_);
  }
}

void
OpenRoad::writeVerilog(const char *filename,
		       bool sort,
		       bool include_pwr_gnd,
		       std::vector<sta::LibertyCell*> *remove_cells)
{
  sta::writeVerilog(filename, sort, include_pwr_gnd,
		    remove_cells, sta_->network());
}

bool
OpenRoad::unitsInitialized()
{
  // Units are set by the first liberty library read.
  return getDbNetwork()->defaultLibertyLibrary() != nullptr;
}

odb::Rect
OpenRoad::getCore()
{
  return ord::getCore(db_->getChip()->getBlock());
}

void OpenRoad::addObserver(Observer *observer)
{
  assert(observer->owner_ == nullptr);
  observer->owner_ = this;
  observers_.insert(observer);
}

void OpenRoad::removeObserver(Observer *observer)
{
  observer->owner_ = nullptr;
  observers_.erase(observer);
}

OpenRoad::Observer::~Observer()
{
  if (owner_) {
    owner_->removeObserver(this);
  }
}

#ifdef ENABLE_PYTHON3
void OpenRoad::pythonCommand(const char* py_command)
{
  PyRun_SimpleString(py_command);
}
#endif

void
OpenRoad::setThreadCount(int threads, bool printInfo) {
  int max_threads = std::thread::hardware_concurrency();
  if (max_threads == 0) {
    logger_->warn(ORD, 31, "Unable to determine maximum number of threads");
    max_threads = 1;
  }
  if (threads <= 0) { // max requested
    threads = max_threads;
  } else if (threads > max_threads) {
    threads = max_threads;
  }
  threads_ = threads;

  if (printInfo)
    logger_->info(ORD, 30, "Using {} thread(s)", threads_);

  // place limits on tools with threads
  sta_->setThreadCount(threads_);
}

void
OpenRoad::setThreadCount(const char* threads, bool printInfo) {
  int max_threads = threads_; // default, make no changes

  if (strcmp(threads, "max") == 0) {
    max_threads = -1; // -1 is max cores
  }
  else {
    try {
      max_threads = std::stoi(threads);
    } catch (const std::invalid_argument&) {
      logger_->warn(ORD, 32, "Invalid thread number specification: {}", threads);
    }
  }

  setThreadCount(max_threads, printInfo);
}

int
OpenRoad::getThreadCount() {
  return threads_;
}

////////////////////////////////////////////////////////////////

// Need a header for these functions cherry uses in
// InitFloorplan, Resizer, OpenDP.

Rect
getCore(dbBlock *block)
{
  odb::Rect core;
  block->getCoreArea(core);
  return core;
}

// Return the point inside rect that is closest to pt.
Point
closestPtInRect(Rect rect,
		Point pt)
{
  return Point(min(max(pt.getX(), rect.xMin()), rect.xMax()),
               min(max(pt.getY(), rect.yMin()), rect.yMax()));
}

Point
closestPtInRect(Rect rect,
		int x,
		int y)
{
  return Point(min(max(x, rect.xMin()), rect.xMax()),
               min(max(y, rect.yMin()), rect.yMax()));
}

} // namespace<|MERGE_RESOLUTION|>--- conflicted
+++ resolved
@@ -127,12 +127,8 @@
     opendp_(nullptr),
     finale_(nullptr),
     macro_placer_(nullptr),
-<<<<<<< HEAD
     macro_placer2_(nullptr),
-    fastRoute_(nullptr),
-=======
     global_router_(nullptr),
->>>>>>> 046e4a78
     tritonCts_(nullptr),
     tapcell_(nullptr),
     extractor_(nullptr),
