///////////////////////////////////////////////////////////////////////////////
// BSD 3-Clause License
//
// Copyright (c) 2021, Andrew Kennings
// All rights reserved.
//
// Redistribution and use in source and binary forms, with or without
// modification, are permitted provided that the following conditions are met:
//
// * Redistributions of source code must retain the above copyright notice, this
//   list of conditions and the following disclaimer.
//
// * Redistributions in binary form must reproduce the above copyright notice,
//   this list of conditions and the following disclaimer in the documentation
//   and/or other materials provided with the distribution.
//
// * Neither the name of the copyright holder nor the names of its
//   contributors may be used to endorse or promote products derived from
//   this software without specific prior written permission.
//
// THIS SOFTWARE IS PROVIDED BY THE COPYRIGHT HOLDERS AND CONTRIBUTORS "AS IS"
// AND ANY EXPRESS OR IMPLIED WARRANTIES, INCLUDING, BUT NOT LIMITED TO, THE
// IMPLIED WARRANTIES OF MERCHANTABILITY AND FITNESS FOR A PARTICULAR PURPOSE
// ARE DISCLAIMED. IN NO EVENT SHALL THE COPYRIGHT HOLDER OR CONTRIBUTORS BE
// LIABLE FOR ANY DIRECT, INDIRECT, INCIDENTAL, SPECIAL, EXEMPLARY, OR
// CONSEQUENTIAL DAMAGES (INCLUDING, BUT NOT LIMITED TO, PROCUREMENT OF
// SUBSTITUTE GOODS OR SERVICES; LOSS OF USE, DATA, OR PROFITS; OR BUSINESS
// INTERRUPTION) HOWEVER CAUSED AND ON ANY THEORY OF LIABILITY, WHETHER IN
// CONTRACT, STRICT LIABILITY, OR TORT (INCLUDING NEGLIGENCE OR OTHERWISE)
// ARISING IN ANY WAY OUT OF THE USE OF THIS SOFTWARE, EVEN IF ADVISED OF THE
// POSSIBILITY OF SUCH DAMAGE.

////////////////////////////////////////////////////////////////////////////////
////////////////////////////////////////////////////////////////////////////////
#include <string.h>
#include <deque>
#include <string>

#include "network.h"

namespace dpo {

////////////////////////////////////////////////////////////////////////////////
////////////////////////////////////////////////////////////////////////////////
Node::Node()
    : m_id(0),
<<<<<<< HEAD
      m_x(0.0),
      m_y(0.0),
      m_origX(0.0),
      m_origY(0.0),
      m_w(0.0),
      m_h(0.0),
=======
      m_left(0),
      m_bottom(0),
      m_w(0),
      m_h(0),
>>>>>>> 6f2a893b
      m_type(0),
      m_fixed(NodeFixed_NOT_FIXED),
      m_attributes(NodeAttributes_EMPTY),
      m_etl(EDGETYPE_DEFAULT),
      m_etr(EDGETYPE_DEFAULT),
      m_powerTop(dpo::RowPower_UNK),
      m_powerBot(dpo::RowPower_UNK),
      m_regionId(0),
      m_currentOrient(Orientation_N),
<<<<<<< HEAD
      m_availOrient(Orientation_N) {
=======
      m_availOrient(Orientation_N),
      m_isDefinedByShapes(false) {
  m_powerTop = dpo::RowPower_UNK;
  m_powerBot = dpo::RowPower_UNK;
>>>>>>> 6f2a893b
}
////////////////////////////////////////////////////////////////////////////////
////////////////////////////////////////////////////////////////////////////////
Node::~Node() {}

////////////////////////////////////////////////////////////////////////////////
////////////////////////////////////////////////////////////////////////////////
bool Node::adjustCurrOrient(unsigned newOri) {
  // Change the orientation of the cell, but leave the lower-left corner
  // alone.  This means changing the locations of pins and possibly
  // changing the edge types as well as the height and width.
  unsigned curOri = m_currentOrient;
  if (newOri == curOri) {
    return true;
  }

  if (curOri == Orientation_E || curOri == Orientation_FE || curOri == Orientation_FW || curOri == Orientation_W) {
    if (newOri == Orientation_N || curOri == Orientation_FN || curOri == Orientation_FS || curOri == Orientation_S) {
      // Rotate the cell counter-clockwise by 90 degrees.
      for (int pi = 0; pi < m_pins.size(); pi++) {
        Pin* pin = m_pins[pi];
        double dx = pin->getOffsetX();
        double dy = pin->getOffsetY();
        pin->setOffsetX(-dy);
        pin->setOffsetY(dx);
      }
      std::swap(m_h, m_w);
      if (curOri == Orientation_E) { curOri = Orientation_N; }
      else if (curOri == Orientation_FE) { curOri = Orientation_FS; }
      else if (curOri == Orientation_FW) { curOri = Orientation_FN; }
      else { curOri = Orientation_S; }
    }
  }
  else {
    if (newOri == Orientation_E || curOri == Orientation_FE || curOri == Orientation_FW || curOri == Orientation_W) {
      // Rotate the cell clockwise by 90 degrees.
      for (int pi = 0; pi < m_pins.size(); pi++) {
        Pin* pin = m_pins[pi];
        double dx = pin->getOffsetX();
        double dy = pin->getOffsetY();
        pin->setOffsetX(dy);
        pin->setOffsetY(-dx);
      }
      std::swap(m_h, m_w);
      if (curOri == Orientation_N) { curOri = Orientation_E; }
      else if (curOri == Orientation_FS) { curOri = Orientation_FE; }
      else if (curOri == Orientation_FN) { curOri = Orientation_FW; }
      else { curOri = Orientation_W; }
    }
  }
  // Both the current and new orientations should be {N, FN, FS, S} or {E, FE, FW, W}.
  int mX = 1;
  int mY = 1;
  bool changeEdgeTypes = false;
  if (curOri == Orientation_E || curOri == Orientation_FE || curOri == Orientation_FW || curOri == Orientation_W) {
    bool test1 = (curOri == Orientation_E || curOri == Orientation_FW);
    bool test2 = (newOri == Orientation_E || newOri == Orientation_FW);
    if (test1 != test2) {
      mX = -1;
    }
    bool test3 = (curOri == Orientation_E || curOri == Orientation_FE);
    bool test4 = (newOri == Orientation_E || newOri == Orientation_FE);
    if (test3 != test4) {
      changeEdgeTypes = true;
      mY = -1;
    }
  }
  else {
    bool test1 = (curOri == Orientation_N || curOri == Orientation_FS);
    bool test2 = (newOri == Orientation_N || newOri == Orientation_FS);
    if (test1 != test2) {
      changeEdgeTypes = true;
      mX = -1;
    }
    bool test3 = (curOri == Orientation_N || curOri == Orientation_FN);
    bool test4 = (newOri == Orientation_N || newOri == Orientation_FN);
    if (test3 != test4) {
      mY = -1;
    }
  }

  for (int pi = 0; pi < m_pins.size(); pi++) {
    Pin* pin = m_pins[pi];
    pin->setOffsetX(pin->getOffsetX()*mX);
    pin->setOffsetY(pin->getOffsetY()*mY);
  }
  if (changeEdgeTypes) {
    std::swap(m_etl, m_etr);
  }
  m_currentOrient = newOri;
  return true;
}

////////////////////////////////////////////////////////////////////////////////
////////////////////////////////////////////////////////////////////////////////
Edge::Edge() : m_id(0), m_ndr(0) {}
////////////////////////////////////////////////////////////////////////////////
////////////////////////////////////////////////////////////////////////////////
Edge::~Edge() {}

////////////////////////////////////////////////////////////////////////////////
////////////////////////////////////////////////////////////////////////////////
Pin::Pin(void)
    : m_pinWidth(0),
      m_pinHeight(0),
      m_dir(Pin::Dir_INOUT),
      m_pinLayer(0),
      m_node(nullptr),
      m_edge(nullptr),
      m_offsetX(0.0),
      m_offsetY(0.0) {}
////////////////////////////////////////////////////////////////////////////////
////////////////////////////////////////////////////////////////////////////////
Pin::~Pin(void) {}

////////////////////////////////////////////////////////////////////////////////
////////////////////////////////////////////////////////////////////////////////
Network::Network() {}

////////////////////////////////////////////////////////////////////////////////
////////////////////////////////////////////////////////////////////////////////
Network::~Network() {
  // Delete edges.
  for (int i = 0; i < m_edges.size(); i++) {
    delete m_edges[i];
  }
  m_edges.clear();
  m_edgeNames.clear();

  // Delete cells.
  for (int i = 0; i < m_nodes.size(); i++) {
    delete m_nodes[i];
  }
  m_nodes.clear();
  m_nodeNames.clear();

  // Delete pins.
  for (int i = 0; i < m_pins.size(); i++) {
    delete m_pins[i];
  }
  m_pins.clear();
}
////////////////////////////////////////////////////////////////////////////////
////////////////////////////////////////////////////////////////////////////////
Edge* Network::createAndAddEdge(void) {
  // Just allocate an edge, append it and give it the id
  // that corresponds to its index.
  int id = (int)m_edges.size();
  Edge* ptr = new Edge();
  ptr->setId(id);
  m_edges.push_back(ptr);
  return ptr;
}
////////////////////////////////////////////////////////////////////////////////
////////////////////////////////////////////////////////////////////////////////
Node* Network::createAndAddNode(void) {
  // Just allocate a node, append it and give it the id
  // that corresponds to its index.
  int id = (int)m_nodes.size();
  Node* ptr = new Node();
  ptr->setId(id);
  m_nodes.push_back(ptr);
  return ptr;
}
////////////////////////////////////////////////////////////////////////////////
////////////////////////////////////////////////////////////////////////////////
Node* Network::createAndAddFillerNode(int left, int bottom, int width,
                                      int height) {
  Node* ndi = new Node();
  int id = (int)m_nodes.size();
  ndi->setFixed(NodeFixed_FIXED_XY);
  ndi->setType(NodeType_FILLER);
  ndi->setId(id);
  ndi->setHeight(height);
  ndi->setWidth(width);
  ndi->setBottom(bottom);
  ndi->setLeft(left);
  m_nodes.push_back(ndi);
  return getNode(id);
}
////////////////////////////////////////////////////////////////////////////////
////////////////////////////////////////////////////////////////////////////////
Node* Network::createAndAddShapeNode(int left, int bottom, int width, 
                                     int height) {
  // Add shape cells to list of network cells.  We have
  // the parent node from which we can derive a name.
  Node* ndi = new Node();
  int id = (int)m_nodes.size();
  ndi->setFixed(NodeFixed_FIXED_XY);
  ndi->setType(NodeType_SHAPE);
  ndi->setId(id);
  ndi->setHeight(height);
  ndi->setWidth(width);
  ndi->setBottom(bottom);
  ndi->setLeft(left);
  m_nodes.push_back(ndi);
  return getNode(id);
}
////////////////////////////////////////////////////////////////////////////////
////////////////////////////////////////////////////////////////////////////////
Pin* Network::createAndAddPin(void) {
  Pin* ptr = new Pin();
  m_pins.push_back(ptr);
  return ptr;
}
////////////////////////////////////////////////////////////////////////////////
////////////////////////////////////////////////////////////////////////////////
Pin* Network::createAndAddPin(Node* nd, Edge* ed) {
  Pin* ptr = createAndAddPin();
  ptr->m_node = nd;
  ptr->m_edge = ed;
  ptr->m_node->m_pins.push_back(ptr);
  ptr->m_edge->m_pins.push_back(ptr);
  return ptr;
}

}  // namespace dpo<|MERGE_RESOLUTION|>--- conflicted
+++ resolved
@@ -44,19 +44,12 @@
 ////////////////////////////////////////////////////////////////////////////////
 Node::Node()
     : m_id(0),
-<<<<<<< HEAD
-      m_x(0.0),
-      m_y(0.0),
-      m_origX(0.0),
-      m_origY(0.0),
+      m_left(0),
+      m_bottom(0),
+      m_origLeft(0.0),
+      m_origBottom(0.0),
       m_w(0.0),
       m_h(0.0),
-=======
-      m_left(0),
-      m_bottom(0),
-      m_w(0),
-      m_h(0),
->>>>>>> 6f2a893b
       m_type(0),
       m_fixed(NodeFixed_NOT_FIXED),
       m_attributes(NodeAttributes_EMPTY),
@@ -66,14 +59,9 @@
       m_powerBot(dpo::RowPower_UNK),
       m_regionId(0),
       m_currentOrient(Orientation_N),
-<<<<<<< HEAD
-      m_availOrient(Orientation_N) {
-=======
       m_availOrient(Orientation_N),
-      m_isDefinedByShapes(false) {
-  m_powerTop = dpo::RowPower_UNK;
-  m_powerBot = dpo::RowPower_UNK;
->>>>>>> 6f2a893b
+      m_isDefinedByShapes(false)
+{
 }
 ////////////////////////////////////////////////////////////////////////////////
 ////////////////////////////////////////////////////////////////////////////////
