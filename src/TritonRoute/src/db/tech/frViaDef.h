--- conflicted
+++ resolved
@@ -76,11 +76,7 @@
     {
       if(logger == nullptr)
         return;
-<<<<<<< HEAD
-      logger->report("\tCUTCLASS name {} viaWidth {} viaLength {} numCut {}", name, viaWidth, viaLength, numCut);
-=======
       logger->report("CUTCLASS name {} viaWidth {} viaLength {} numCut {}", name, viaWidth, viaLength, numCut);
->>>>>>> b823140c
     }
   protected:
     std::string name;
