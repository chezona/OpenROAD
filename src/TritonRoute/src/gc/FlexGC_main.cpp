--- conflicted
+++ resolved
@@ -319,15 +319,7 @@
     return false;
   }
 }
-<<<<<<< HEAD
-//int print(){
-//    cout << "ASDASJHDIASHDHSA\n";
-//    int b = 1;
-//    return b;
-//}
-=======
-
->>>>>>> 3a28378f
+
 void FlexGCWorker::Impl::checkMetalSpacing_prl(gcRect* rect1, gcRect* rect2, const gtl::rectangle_data<frCoord> &markerRect,
                                      frCoord prl, frCoord distX, frCoord distY, bool isNDR) {
   
@@ -339,16 +331,8 @@
   auto layerNum = rect1->getLayerNum();
   auto net1 = rect1->getNet();
   auto net2 = rect2->getNet();
-<<<<<<< HEAD
-//  if ((gtl::xh(*rect1) == 63.335*2000 && gtl::yh(*rect1) == 67.61*2000 || gtl::xh(*rect2) == 63.335*2000 && gtl::yh(*rect2) == 67.61*2000) &&
-//          (gtl::xl(*rect1) == 126930-70 && gtl::xh(*rect1) == 126930+210 //gtl::yl(*rect1) == 135020-70
-//            || gtl::xl(*rect2) == 126930+70 && gtl::xh(*rect2) == 126930+210/*gtl::yl(*rect2) == 135020-70*/))
-//      print();
-  auto reqSpcVal = checkMetalSpacing_prl_getReqSpcVal(rect1, rect2, prl);  
-=======
   
   auto reqSpcVal = checkMetalSpacing_prl_getReqSpcVal(rect1, rect2, prl);
->>>>>>> 3a28378f
   if (isNDR){
         frCoord ndrSpc1 = 0, ndrSpc2 = 0;
         if (!rect1->isFixed() && net1->isNondefault() && !rect1->isTapered())
@@ -712,11 +696,7 @@
   }
 }
 
-<<<<<<< HEAD
 void FlexGCWorker::Impl::checkMetalSpacing_main(gcRect* rect, bool isNDR, bool querySpcRects) {
-=======
-void FlexGCWorker::Impl::checkMetalSpacing_main(gcRect* rect, bool isNDR) {
->>>>>>> 3a28378f
   //bool enableOutput = true;
   bool enableOutput = false;
   auto layerNum = rect->getLayerNum();
@@ -785,11 +765,7 @@
       }
       for (auto &pin: targetNet_->getPins(i)) {
         for (auto &maxrect: pin->getMaxRectangles()) {
-<<<<<<< HEAD
           checkMetalSpacing_main(maxrect.get(), getDRWorker() || !AUTO_TAPER_NDR_NETS);
-=======
-          checkMetalSpacing_main(maxrect.get());
->>>>>>> 3a28378f
         }
       }
       for (auto& sr : targetNet_->getSpecialSpcRects())
@@ -810,11 +786,8 @@
             checkMetalSpacing_main(maxrect.get(), getDRWorker() || !AUTO_TAPER_NDR_NETS);
           }
         }
-<<<<<<< HEAD
         for (auto& sr : net->getSpecialSpcRects())
           checkMetalSpacing_main(sr.get(), getDRWorker() || !AUTO_TAPER_NDR_NETS, true);
-=======
->>>>>>> 3a28378f
       }
     }
   }
