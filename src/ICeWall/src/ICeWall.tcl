--- conflicted
+++ resolved
@@ -3402,29 +3402,7 @@
   }
 
 
-<<<<<<< HEAD
-    
-  proc get_side_anchor_points {side_name} {
-    set anchor_points ""
-    foreach padcell [get_footprint_padcells_by_side $side_name] {
-      if {[has_padcell_location $padcell]} {
-        lappend anchor_points $padcell
-	#debug "$padcell is an anchor point"
-      }
-    }
-    return $anchor_points 
-  }
-   
-  proc has_padcell_location {padcell} {
-    variable footprint
-    return  [dict exists $footprint padcell $padcell cell center] || [dict exists $footprint padcell $padcell cell scaled_center] || \
-            [dict exists $footprint padcell $padcell cell origin] || [dict exists $footprint padcell $padcell cell scaled_origin]
-  }
-
-
-
-=======
->>>>>>> 62122131
+
   proc get_padcell_center {padcell {type cell}} {
     variable footprint
 
@@ -3658,10 +3636,7 @@
           set fill_start [expr $chip_height - $edge_top_offset - [corner_height corner_ul]]
           set fill_end   [expr $edge_bottom_offset + [corner_height corner_ll]]
 	}
-<<<<<<< HEAD
-
-=======
->>>>>>> 62122131
+
    
       # debug "$side_name: fill_start = $fill_start"
       # debug "$side_name: fill_end   = $fill_end"
