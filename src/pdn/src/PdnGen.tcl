--- conflicted
+++ resolved
@@ -2703,19 +2703,9 @@
   set upper [dict get $via_info upper layer]
 
   # debug "{$lower $width $height}"
-<<<<<<< HEAD
-  # debug [dict get $via_info lower layer]
-  if {[is_rails_layer [dict get $via_info lower layer]]} {
-    set lower_dir "hor"
-  } else {
-    set lower_dir [get_dir $lower]
-  }
-
-  set upper [dict get $via_info upper layer]
-=======
+
   set lower_dir [get_dir $lower]
   set upper_dir [get_dir $upper]
->>>>>>> cd0deb1a
 
   init_via_width_height $via_info $lower $width $height $constraints
   # debug "lower: $lower, width: $width, height: $height, lower_width: $lower_width, lower_height: $lower_height"
