--- conflicted
+++ resolved
@@ -3784,11 +3784,6 @@
 
     fclose(wfp);
   }
-<<<<<<< HEAD
-=======
-  solverStep(m);
-
->>>>>>> 7766abf1
   return true;
 }
 void extRCModel::printCommentLine(char commentChar, extMeasure* m)
