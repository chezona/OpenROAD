--- conflicted
+++ resolved
@@ -1396,33 +1396,6 @@
   BOOST_TEST(markers.size() == 1);
 }
 
-<<<<<<< HEAD
-BOOST_AUTO_TEST_CASE(lef58_enclosure)
-{
-  // Setup
-  addLayer(design->getTech(), "v2", dbTechLayerType::CUT);
-  addLayer(design->getTech(), "m2", dbTechLayerType::ROUTING);
-  makeCutClass(3, "Vx", 100, 200);
-  makeLef58EnclosureConstrainut(3, 0, 0, 0, 0);
-  makeLef58EnclosureConstrainut(3, 0, 200, 100, 50);
-
-  frViaDef* vd = makeViaDef("v", 3, {0, 0}, {200, 100});
-
-  frNet* n1 = makeNet("n1");
-  makeVia(vd, n1, {0, 0});
-  makePathseg(n1, 4, {-50, 50}, {250, 50}, 200);
-
-  runGC();
-  // BELOW ENC VALID, ABOVE ENCLOSURE VIOLATING
-  auto& markers = worker.getMarkers();
-  BOOST_TEST(markers.size() == 1);
-  if (!markers.empty()) {
-    testMarker(markers[0].get(),
-               4,
-               frConstraintTypeEnum::frcLef58EnclosureConstraint,
-               Rect(0, 0, 200, 100));
-  }
-=======
 BOOST_AUTO_TEST_CASE(forbidden_spc)
 {
   // Setup
@@ -1445,7 +1418,33 @@
 
   auto& markers = worker.getMarkers();
   BOOST_TEST(markers.size() == 1);
->>>>>>> bceabf87
+}
+
+BOOST_AUTO_TEST_CASE(lef58_enclosure)
+{
+  // Setup
+  addLayer(design->getTech(), "v2", dbTechLayerType::CUT);
+  addLayer(design->getTech(), "m2", dbTechLayerType::ROUTING);
+  makeCutClass(3, "Vx", 100, 200);
+  makeLef58EnclosureConstrainut(3, 0, 0, 0, 0);
+  makeLef58EnclosureConstrainut(3, 0, 200, 100, 50);
+
+  frViaDef* vd = makeViaDef("v", 3, {0, 0}, {200, 100});
+
+  frNet* n1 = makeNet("n1");
+  makeVia(vd, n1, {0, 0});
+  makePathseg(n1, 4, {-50, 50}, {250, 50}, 200);
+
+  runGC();
+  // BELOW ENC VALID, ABOVE ENCLOSURE VIOLATING
+  auto& markers = worker.getMarkers();
+  BOOST_TEST(markers.size() == 1);
+  if (!markers.empty()) {
+    testMarker(markers[0].get(),
+               4,
+               frConstraintTypeEnum::frcLef58EnclosureConstraint,
+               Rect(0, 0, 200, 100));
+  }
 }
 
 BOOST_AUTO_TEST_SUITE_END();
