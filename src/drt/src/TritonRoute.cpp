/* Authors: Lutong Wang and Bangqi Xu */
/*
 * Copyright (c) 2019, The Regents of the University of California
 * All rights reserved.
 *
 * Redistribution and use in source and binary forms, with or without
 * modification, are permitted provided that the following conditions are met:
 *     * Redistributions of source code must retain the above copyright
 *       notice, this list of conditions and the following disclaimer.
 *     * Redistributions in binary form must reproduce the above copyright
 *       notice, this list of conditions and the following disclaimer in the
 *       documentation and/or other materials provided with the distribution.
 *     * Neither the name of the University nor the
 *       names of its contributors may be used to endorse or promote products
 *       derived from this software without specific prior written permission.
 *
 * THIS SOFTWARE IS PROVIDED BY THE COPYRIGHT HOLDERS AND CONTRIBUTORS "AS IS"
 * AND ANY EXPRESS OR IMPLIED WARRANTIES, INCLUDING, BUT NOT LIMITED TO, THE
 * IMPLIED WARRANTIES OF MERCHANTABILITY AND FITNESS FOR A PARTICULAR PURPOSE
 * ARE DISCLAIMED. IN NO EVENT SHALL THE REGENTS BE LIABLE FOR ANY DIRECT,
 * INDIRECT, INCIDENTAL, SPECIAL, EXEMPLARY, OR CONSEQUENTIAL DAMAGES
 * (INCLUDING, BUT NOT LIMITED TO, PROCUREMENT OF SUBSTITUTE GOODS OR SERVICES;
 * LOSS OF USE, DATA, OR PROFITS; OR BUSINESS INTERRUPTION) HOWEVER CAUSED AND
 * ON ANY THEORY OF LIABILITY, WHETHER IN CONTRACT, STRICT LIABILITY, OR TORT
 * (INCLUDING NEGLIGENCE OR OTHERWISE) ARISING IN ANY WAY OUT OF THE USE OF THIS
 * SOFTWARE, EVEN IF ADVISED OF THE POSSIBILITY OF SUCH DAMAGE.
 */

#include "triton_route/TritonRoute.h"

#include <boost/asio/post.hpp>
#include <boost/bind/bind.hpp>
#include <fstream>
#include <iostream>

#include "DesignCallBack.h"
#include "db/tech/frTechObject.h"
#include "distributed/PinAccessJobDescription.h"
#include "distributed/RoutingCallBack.h"
#include "distributed/drUpdate.h"
#include "distributed/frArchive.h"
#include "dr/FlexDR.h"
#include "dr/FlexDR_graphics.h"
#include "dst/Distributed.h"
#include "frDesign.h"
#include "frProfileTask.h"
#include "gc/FlexGC.h"
#include "global.h"
#include "gr/FlexGR.h"
#include "gui/gui.h"
#include "io/io.h"
#include "odb/dbShape.h"
#include "ord/OpenRoad.hh"
#include "pa/FlexPA.h"
#include "rp/FlexRP.h"
#include "serialization.h"
#include "sta/StaMain.hh"
#include "stt/SteinerTreeBuilder.h"
#include "ta/FlexTA.h"
using namespace fr;
using namespace triton_route;

namespace sta {
// Tcl files encoded into strings.
extern const char* drt_tcl_inits[];
}  // namespace sta

extern "C" {
extern int Drt_Init(Tcl_Interp* interp);
}

TritonRoute::TritonRoute()
    : debug_(std::make_unique<frDebugSettings>()),
      db_callback_(std::make_unique<DesignCallBack>(this)),
      db_(nullptr),
      logger_(nullptr),
      stt_builder_(nullptr),
      num_drvs_(-1),
      gui_(gui::Gui::get()),
      dist_(nullptr),
      distributed_(false),
      dist_port_(0),
      results_sz_(0),
      cloud_sz_(0),
      dist_pool_(1)
{
}

TritonRoute::~TritonRoute()
{
}

void TritonRoute::setDebugDR(bool on)
{
  debug_->debugDR = on;
}

void TritonRoute::setDebugDumpDR(bool on, const std::string& dumpDir)
{
  debug_->debugDumpDR = on;
  debug_->dumpDir = dumpDir;
}

void TritonRoute::setDebugMaze(bool on)
{
  debug_->debugMaze = on;
}

void TritonRoute::setDebugPA(bool on)
{
  debug_->debugPA = on;
}

void TritonRoute::setDebugTA(bool on)
{
  debug_->debugTA = on;
}

void TritonRoute::setDistributed(bool on)
{
  distributed_ = on;
}

void TritonRoute::setDebugWriteNetTracks(bool on)
{
  debug_->writeNetTracks = on;
}

void TritonRoute::setDumpLastWorker(bool on)
{
  debug_->dumpLastWorker = on;
}

void TritonRoute::setWorkerIpPort(const char* ip, unsigned short port)
{
  dist_ip_ = ip;
  dist_port_ = port;
}

void TritonRoute::setSharedVolume(const std::string& vol)
{
  shared_volume_ = vol;
  if (!shared_volume_.empty() && shared_volume_.back() != '/') {
    shared_volume_ += '/';
  }
}

void TritonRoute::setDebugNetName(const char* name)
{
  debug_->netName = name;
}

void TritonRoute::setDebugPinName(const char* name)
{
  debug_->pinName = name;
}

void TritonRoute::setDebugBox(int x1, int y1, int x2, int y2)
{
  debug_->box.init(x1, y1, x2, y2);
}

void TritonRoute::setDebugIter(int iter)
{
  debug_->iter = iter;
}

void TritonRoute::setDebugPaMarkers(bool on)
{
  debug_->paMarkers = on;
}

void TritonRoute::setDebugPaEdge(bool on)
{
  debug_->paEdge = on;
}

void TritonRoute::setDebugPaCommit(bool on)
{
  debug_->paCommit = on;
}

RipUpMode getMode(int ripupMode)
{
  switch (ripupMode) {
    case 0:
      return RipUpMode::DRC;
    case 1:
      return RipUpMode::ALL;
    default:
      return RipUpMode::NEARDRC;
  }
}

void TritonRoute::setDebugWorkerParams(int mazeEndIter,
                                       int drcCost,
                                       int markerCost,
                                       int fixedShapeCost,
                                       float markerDecay,
                                       int ripupMode,
                                       int followGuide)
{
  debug_->mazeEndIter = mazeEndIter;
  debug_->drcCost = drcCost;
  debug_->markerCost = markerCost;
  debug_->fixedShapeCost = fixedShapeCost;
  debug_->markerDecay = markerDecay;
  debug_->ripupMode = ripupMode;
  debug_->followGuide = followGuide;
}

int TritonRoute::getNumDRVs() const
{
  if (num_drvs_ < 0) {
    logger_->error(DRT, 2, "Detailed routing has not been run yet.");
  }
  return num_drvs_;
}

std::string TritonRoute::runDRWorker(const std::string& workerStr,
                                     FlexDRViaData* viaData)
{
  bool on = debug_->debugDR;
  std::unique_ptr<FlexDRGraphics> graphics_
      = on && FlexDRGraphics::guiActive() ? std::make_unique<FlexDRGraphics>(
            debug_.get(), design_.get(), db_, logger_)
                                          : nullptr;
  auto worker
      = FlexDRWorker::load(workerStr, logger_, design_.get(), graphics_.get());
  worker->setViaData(viaData);
  worker->setSharedVolume(shared_volume_);
  worker->setDebugSettings(debug_.get());
  if (graphics_)
    graphics_->startIter(worker->getDRIter());
  std::string result = worker->reloadedMain();
  return result;
}

void TritonRoute::debugSingleWorker(const std::string& dumpDir,
                                    const std::string& drcRpt)
{
  {
    io::Writer writer(design_.get(), logger_);
    writer.updateTrackAssignment(db_->getChip()->getBlock());
  }
  bool on = debug_->debugDR;
  FlexDRViaData viaData;
  std::ifstream viaDataFile(fmt::format("{}/viadata.bin", dumpDir),
                            std::ios::binary);
  frIArchive ar(viaDataFile);
  ar >> viaData;

  std::unique_ptr<FlexDRGraphics> graphics_
      = on && FlexDRGraphics::guiActive() ? std::make_unique<FlexDRGraphics>(
            debug_.get(), design_.get(), db_, logger_)
                                          : nullptr;
  std::ifstream workerFile(fmt::format("{}/worker.bin", dumpDir),
                           std::ios::binary);
  std::string workerStr((std::istreambuf_iterator<char>(workerFile)),
                        std::istreambuf_iterator<char>());
  workerFile.close();
  auto worker
      = FlexDRWorker::load(workerStr, logger_, design_.get(), graphics_.get());
  if (debug_->mazeEndIter != -1)
    worker->setMazeEndIter(debug_->mazeEndIter);
  if (debug_->markerCost != -1)
    worker->setMarkerCost(debug_->markerCost);
  if (debug_->drcCost != -1)
    worker->setDrcCost(debug_->drcCost);
  if (debug_->fixedShapeCost != -1)
    worker->setFixedShapeCost(debug_->fixedShapeCost);
  if (debug_->markerDecay != -1)
    worker->setMarkerDecay(debug_->markerDecay);
  if (debug_->ripupMode != -1) {
    worker->setRipupMode(getMode(debug_->ripupMode));
  }
  if (debug_->followGuide != -1)
    worker->setFollowGuide((debug_->followGuide == 1));
  worker->setSharedVolume(shared_volume_);
  worker->setDebugSettings(debug_.get());
  worker->setViaData(&viaData);
  if (graphics_)
    graphics_->startIter(worker->getDRIter());
  std::string result = worker->reloadedMain();
  bool updated = worker->end(design_.get());
  debugPrint(logger_,
             utl::DRT,
             "autotuner",
             1,
             "End number of markers {}. Updated={}",
             worker->getBestNumMarkers(),
             updated);
  if (updated && !drcRpt.empty())
    reportDRC(
        drcRpt, design_->getTopBlock()->getMarkers(), worker->getDrcBox());
}

void TritonRoute::updateGlobals(const char* file_name)
{
  std::ifstream file(file_name);
  if (!file.good())
    return;
  frIArchive ar(file);
  registerTypes(ar);
  serializeGlobals(ar);
  file.close();
}

void TritonRoute::resetDb(const char* file_name)
{
  design_ = std::make_unique<frDesign>(logger_);
  ord::OpenRoad::openRoad()->readDb(file_name);
  initDesign();
  if (!db_->getChip()->getBlock()->getAccessPoints().empty()) {
    initGuide();
    prep();
    design_->getRegionQuery()->initDRObj();
  }
}

void TritonRoute::clearDesign()
{
  design_ = std::make_unique<frDesign>(logger_);
}

static void deserializeUpdate(frDesign* design,
                              const std::string& updateStr,
                              std::vector<drUpdate>& updates)
{
  std::ifstream file(updateStr.c_str());
  frIArchive ar(file);
  ar.setDesign(design);
  registerTypes(ar);
  ar >> updates;
  file.close();
}

static void deserializeUpdates(frDesign* design,
                               const std::string& updateStr,
                               std::vector<std::vector<drUpdate>>& updates)
{
  std::ifstream file(updateStr.c_str());
  frIArchive ar(file);
  ar.setDesign(design);
  registerTypes(ar);
  ar >> updates;
  file.close();
}

void TritonRoute::updateDesign(const std::vector<std::string>& updatesStrs)
{
  omp_set_num_threads(ord::OpenRoad::openRoad()->getThreadCount());
  std::vector<std::vector<drUpdate>> updates(updatesStrs.size());
#pragma omp parallel for schedule(dynamic)
  for (int i = 0; i < updatesStrs.size(); i++) {
    deserializeUpdate(design_.get(), updatesStrs.at(i), updates[i]);
  }
  applyUpdates(updates);
}

void TritonRoute::updateDesign(const std::string& path)
{
  omp_set_num_threads(ord::OpenRoad::openRoad()->getThreadCount());
  std::vector<std::vector<drUpdate>> updates;
  deserializeUpdates(design_.get(), path, updates);
  applyUpdates(updates);
}

void TritonRoute::applyUpdates(
    const std::vector<std::vector<drUpdate>>& updates)
{
  auto topBlock = design_->getTopBlock();
  auto regionQuery = design_->getRegionQuery();
  const auto maxSz = updates[0].size();
  for (int j = 0; j < maxSz; j++) {
    for (int i = 0; i < updates.size(); i++) {
      if (updates[i].size() <= j)
        continue;
      const auto& update = updates[i][j];
      switch (update.getType()) {
        case drUpdate::REMOVE_FROM_BLOCK: {
          auto id = update.getIndexInOwner();
          auto marker = design_->getTopBlock()->getMarker(id);
          regionQuery->removeMarker(marker);
          topBlock->removeMarker(marker);
          break;
        }
        case drUpdate::REMOVE_FROM_NET:
        case drUpdate::REMOVE_FROM_RQ: {
          auto net = update.getNet();
          auto id = update.getIndexInOwner();
          auto pinfig = net->getPinFig(id);
          switch (pinfig->typeId()) {
            case frcPathSeg: {
              auto seg = static_cast<frPathSeg*>(pinfig);
              regionQuery->removeDRObj(seg);
              if (update.getType() == drUpdate::REMOVE_FROM_NET)
                net->removeShape(seg);
              break;
            }
            case frcPatchWire: {
              auto pwire = static_cast<frPatchWire*>(pinfig);
              regionQuery->removeDRObj(pwire);
              if (update.getType() == drUpdate::REMOVE_FROM_NET)
                net->removePatchWire(pwire);
              break;
            }
            case frcVia: {
              auto via = static_cast<frVia*>(pinfig);
              regionQuery->removeDRObj(via);
              if (update.getType() == drUpdate::REMOVE_FROM_NET)
                net->removeVia(via);
              break;
            }
            default:
              logger_->error(
                  DRT, 9999, "unknown update type {}", pinfig->typeId());
              break;
          }
          break;
        }
        case drUpdate::ADD_SHAPE:
        case drUpdate::ADD_SHAPE_NET_ONLY: {
          switch (update.getObjTypeId()) {
            case frcPathSeg: {
              auto net = update.getNet();
              frPathSeg seg = update.getPathSeg();
              std::unique_ptr<frShape> uShape
                  = std::make_unique<frPathSeg>(seg);
              auto sptr = uShape.get();
              net->addShape(std::move(uShape));
              if (update.getType() == drUpdate::ADD_SHAPE)
                regionQuery->addDRObj(sptr);
              break;
            }
            case frcPatchWire: {
              auto net = update.getNet();
              frPatchWire pwire = update.getPatchWire();
              std::unique_ptr<frShape> uShape
                  = std::make_unique<frPatchWire>(pwire);
              auto sptr = uShape.get();
              net->addPatchWire(std::move(uShape));
              if (update.getType() == drUpdate::ADD_SHAPE)
                regionQuery->addDRObj(sptr);
              break;
            }
            case frcVia: {
              auto net = update.getNet();
              frVia via = update.getVia();
              auto uVia = std::make_unique<frVia>(via);
              auto sptr = uVia.get();
              net->addVia(std::move(uVia));
              if (update.getType() == drUpdate::ADD_SHAPE)
                regionQuery->addDRObj(sptr);
              break;
            }
            default: {
              frMarker marker = update.getMarker();
              auto uMarker = std::make_unique<frMarker>(marker);
              auto sptr = uMarker.get();
              topBlock->addMarker(std::move(uMarker));
              regionQuery->addMarker(sptr);
              break;
            }
          }
          break;
        }
        case drUpdate::ADD_GUIDE: {
          frPathSeg seg = update.getPathSeg();
          std::unique_ptr<frPathSeg> uSeg = std::make_unique<frPathSeg>(seg);
          auto net = update.getNet();
          uSeg->addToNet(net);
          std::vector<std::unique_ptr<frConnFig>> tmp;
          tmp.push_back(std::move(uSeg));
          auto idx = update.getIndexInOwner();
          if (idx < 0 || idx >= net->getGuides().size())
            logger_->error(DRT,
                           9199,
                           "Guide {} out of range {}",
                           idx,
                           net->getGuides().size());
          const auto& guide = net->getGuides().at(idx);
          guide->setRoutes(tmp);
          break;
        }
        case drUpdate::UPDATE_SHAPE: {
          auto net = update.getNet();
          auto id = update.getIndexInOwner();
          auto pinfig = net->getPinFig(id);
          switch (pinfig->typeId()) {
            case frcPathSeg: {
              auto seg = static_cast<frPathSeg*>(pinfig);
              frPathSeg updatedSeg = update.getPathSeg();
              seg->setPoints(updatedSeg.getBeginPoint(),
                             updatedSeg.getEndPoint());
              frSegStyle style = updatedSeg.getStyle();
              seg->setStyle(style);
              regionQuery->addDRObj(seg);
              break;
            }
            default:
              break;
          }
        }
      }
    }
  }
}

void TritonRoute::init(Tcl_Interp* tcl_interp,
                       odb::dbDatabase* db,
                       Logger* logger,
                       dst::Distributed* dist,
                       stt::SteinerTreeBuilder* stt_builder)
{
  db_ = db;
  logger_ = logger;
  dist_ = dist;
  stt_builder_ = stt_builder;
  design_ = std::make_unique<frDesign>(logger_);
  dist->addCallBack(new RoutingCallBack(this, dist, logger));
  // Define swig TCL commands.
  Drt_Init(tcl_interp);
  sta::evalTclInit(tcl_interp, sta::drt_tcl_inits);
  FlexDRGraphics::init();
}

bool TritonRoute::initGuide()
{
  io::Parser parser(db_, getDesign(), logger_);
  bool guideOk = parser.readGuide();
  parser.postProcessGuide();
  parser.initRPin();
  return guideOk;
}
void TritonRoute::initDesign()
{
  if (getDesign()->getTopBlock() != nullptr) {
    getDesign()->getTopBlock()->removeDeletedInsts();
    return;
  }
  io::Parser parser(db_, getDesign(), logger_);
  parser.readTechAndLibs(db_);
  processBTermsAboveTopLayer();
  parser.readDesign(db_);
  auto tech = getDesign()->getTech();

  if (!VIAINPIN_BOTTOMLAYER_NAME.empty()) {
    frLayer* layer = tech->getLayer(VIAINPIN_BOTTOMLAYER_NAME);
    if (layer) {
      VIAINPIN_BOTTOMLAYERNUM = layer->getLayerNum();
    } else {
      logger_->warn(utl::DRT,
                    606,
                    "via in pin bottom layer {} not found.",
                    VIAINPIN_BOTTOMLAYER_NAME);
    }
  }

  if (!VIAINPIN_TOPLAYER_NAME.empty()) {
    frLayer* layer = tech->getLayer(VIAINPIN_TOPLAYER_NAME);
    if (layer) {
      VIAINPIN_TOPLAYERNUM = layer->getLayerNum();
    } else {
      logger_->warn(utl::DRT,
                    607,
                    "via in pin top layer {} not found.",
                    VIAINPIN_TOPLAYER_NAME);
    }
  }

  if (!REPAIR_PDN_LAYER_NAME.empty()) {
    frLayer* layer = tech->getLayer(REPAIR_PDN_LAYER_NAME);
    if (layer) {
      GC_IGNORE_PDN_LAYER = layer->getLayerNum();
    } else {
      logger_->warn(
          utl::DRT, 617, "PDN layer {} not found.", REPAIR_PDN_LAYER_NAME);
    }
  }
  parser.postProcess();
  if (db_ != nullptr && db_->getChip() != nullptr
      && db_->getChip()->getBlock() != nullptr)
    db_callback_->addOwner(db_->getChip()->getBlock());
}

void TritonRoute::prep()
{
  FlexRP rp(getDesign(), getDesign()->getTech(), logger_);
  rp.main();
}

void TritonRoute::gr()
{
  FlexGR gr(getDesign(), logger_, stt_builder_);
  gr.main(db_);
}

void TritonRoute::ta()
{
  FlexTA ta(getDesign(), logger_, distributed_);
  ta.setDebug(debug_.get(), db_);
  ta.main();
}

void TritonRoute::dr()
{
  num_drvs_ = -1;
  dr_ = std::make_unique<FlexDR>(this, getDesign(), logger_, db_);
  dr_->setDebug(debug_.get());
  if (distributed_)
    dr_->setDistributed(dist_, dist_ip_, dist_port_, shared_volume_);
  if (SINGLE_STEP_DR) {
    dr_->init();
  } else {
    dr_->main();
  }
}

void TritonRoute::stepDR(int size,
                         int offset,
                         int mazeEndIter,
                         frUInt4 workerDRCCost,
                         frUInt4 workerMarkerCost,
                         frUInt4 workerFixedShapeCost,
                         float workerMarkerDecay,
                         int ripupMode,
                         bool followGuide)
{
  dr_->searchRepair({size,
                     offset,
                     mazeEndIter,
                     workerDRCCost,
                     workerMarkerCost,
                     workerFixedShapeCost,
                     workerMarkerDecay,
                     getMode(ripupMode),
                     followGuide});
  num_drvs_ = design_->getTopBlock()->getNumMarkers();
}

void TritonRoute::endFR()
{
  if (SINGLE_STEP_DR) {
    dr_->end(/* done */ true);
  }
  dr_.reset();
  io::Writer writer(getDesign(), logger_);
  writer.updateDb(db_);
  if (debug_->writeNetTracks)
    writer.updateTrackAssignment(db_->getChip()->getBlock());

  num_drvs_ = design_->getTopBlock()->getNumMarkers();
  if (!REPAIR_PDN_LAYER_NAME.empty()) {
    auto dbBlock = db_->getChip()->getBlock();
    auto pdnLayer = design_->getTech()->getLayer(REPAIR_PDN_LAYER_NAME);
    frLayerNum pdnLayerNum = pdnLayer->getLayerNum();
    frList<std::unique_ptr<frMarker>> markers;
    auto blockBox = design_->getTopBlock()->getBBox();
    GC_IGNORE_PDN_LAYER = -1;
    getDRCMarkers(markers, blockBox);
    std::vector<std::pair<odb::Rect, odb::dbId<odb::dbSBox>>> allWires;
    for (auto* net : dbBlock->getNets()) {
      if (!net->getSigType().isSupply())
        continue;
      for (auto* swire : net->getSWires()) {
        for (auto* wire : swire->getWires()) {
          if (!wire->isVia()) {
            continue;
          }
          //
          std::vector<odb::dbShape> via_boxes;
          wire->getViaBoxes(via_boxes);
          for (const auto& via_box : via_boxes) {
            auto* layer = via_box.getTechLayer();
            if (layer->getType() != odb::dbTechLayerType::CUT)
              continue;
            if (layer->getName() != pdnLayer->getName())
              continue;
            allWires.push_back({via_box.getBox(), wire->getId()});
          }
        }
      }
    }
    RTree<odb::dbId<odb::dbSBox>> pdnTree(allWires);
    std::set<odb::dbId<odb::dbSBox>> removedBoxes;
    for (const auto& marker : markers) {
      if (marker->getLayerNum() != pdnLayerNum)
        continue;
      bool supply = false;
      for (auto src : marker->getSrcs()) {
        if (src->typeId() == frcNet) {
          frNet* net = static_cast<frNet*>(src);
          if (net->getType().isSupply()) {
            supply = true;
            break;
          }
        }
      }
      if (!supply)
        continue;
      auto markerBox = marker->getBBox();
      odb::Rect queryBox;
      markerBox.bloat(1, queryBox);
      std::vector<rq_box_value_t<odb::dbId<odb::dbSBox>>> results;
      pdnTree.query(bgi::intersects(queryBox), back_inserter(results));
      for (auto& [rect, bid] : results) {
        if (removedBoxes.find(bid) == removedBoxes.end()) {
          removedBoxes.insert(bid);
          auto boxPtr = odb::dbSBox::getSBox(dbBlock, bid);
          odb::dbSBox::destroy(boxPtr);
        }
      }
    }
    logger_->report("Removed {} pdn vias on layer {}",
                    removedBoxes.size(),
                    pdnLayer->getName());
  }
}

void TritonRoute::reportConstraints()
{
  getDesign()->getTech()->printAllConstraints(logger_);
}

bool TritonRoute::writeGlobals(const std::string& name)
{
  std::ofstream file(name);
  if (!file.good())
    return false;
  frOArchive ar(file);
  registerTypes(ar);
  serializeGlobals(ar);
  file.close();
  return true;
}

void TritonRoute::sendDesignDist()
{
  if (distributed_) {
    std::string design_path = fmt::format("{}DESIGN.db", shared_volume_);
    std::string globals_path = fmt::format("{}DESIGN.globals", shared_volume_);
    ord::OpenRoad::openRoad()->writeDb(design_path.c_str());
    writeGlobals(globals_path.c_str());
    dst::JobMessage msg(dst::JobMessage::UPDATE_DESIGN,
                        dst::JobMessage::BROADCAST),
        result(dst::JobMessage::NONE);
    std::unique_ptr<dst::JobDescription> desc
        = std::make_unique<RoutingJobDescription>();
    RoutingJobDescription* rjd
        = static_cast<RoutingJobDescription*>(desc.get());
    rjd->setDesignPath(design_path);
    rjd->setSharedDir(shared_volume_);
    rjd->setGlobalsPath(globals_path);
    rjd->setDesignUpdate(false);
    msg.setJobDescription(std::move(desc));
    bool ok = dist_->sendJob(msg, dist_ip_.c_str(), dist_port_, result);
    if (!ok)
      logger_->error(DRT, 12304, "Updating design remotely failed");
  }
  design_->clearUpdates();
}
static void serializeUpdatesBatch(const std::vector<drUpdate>& batch,
                                  const std::string& file_name)
{
  std::ofstream file(file_name.c_str());
  frOArchive ar(file);
  registerTypes(ar);
  ar << batch;
  file.close();
}

void TritonRoute::sendGlobalsUpdates(const std::string& globals_path,
                                     const std::string& serializedViaData)
{
  if (!distributed_)
    return;
  ProfileTask task("DIST: SENDING GLOBALS");
  dst::JobMessage msg(dst::JobMessage::UPDATE_DESIGN,
                      dst::JobMessage::BROADCAST),
      result(dst::JobMessage::NONE);
  std::unique_ptr<dst::JobDescription> desc
      = std::make_unique<RoutingJobDescription>();
  RoutingJobDescription* rjd = static_cast<RoutingJobDescription*>(desc.get());
  rjd->setGlobalsPath(globals_path);
  rjd->setSharedDir(shared_volume_);
  rjd->setViaData(serializedViaData);
  msg.setJobDescription(std::move(desc));
  bool ok = dist_->sendJob(msg, dist_ip_.c_str(), dist_port_, result);
  if (!ok)
    logger_->error(DRT, 9504, "Updating globals remotely failed");
}

void TritonRoute::sendDesignUpdates(const std::string& globals_path)
{
  if (!distributed_)
    return;
  if (!design_->hasUpdates())
    return;
  std::unique_ptr<ProfileTask> serializeTask;
  if (design_->getVersion() == 0)
    serializeTask = std::make_unique<ProfileTask>("DIST: SERIALIZE_TA");
  else
    serializeTask = std::make_unique<ProfileTask>("DIST: SERIALIZE_UPDATES");
  const auto& designUpdates = design_->getUpdates();
  omp_set_num_threads(MAX_THREADS);
  std::vector<std::string> updates(designUpdates.size());
#pragma omp parallel for schedule(dynamic)
  for (int i = 0; i < designUpdates.size(); i++) {
    updates[i] = fmt::format("{}updates_{}.bin", shared_volume_, i);
    serializeUpdatesBatch(designUpdates.at(i), updates[i]);
  }
  serializeTask->done();
  std::unique_ptr<ProfileTask> task;
  if (design_->getVersion() == 0)
    task = std::make_unique<ProfileTask>("DIST: SENDING_TA");
  else
    task = std::make_unique<ProfileTask>("DIST: SENDING_UDPATES");
  dst::JobMessage msg(dst::JobMessage::UPDATE_DESIGN,
                      dst::JobMessage::BROADCAST),
      result(dst::JobMessage::NONE);
  std::unique_ptr<dst::JobDescription> desc
      = std::make_unique<RoutingJobDescription>();
  RoutingJobDescription* rjd = static_cast<RoutingJobDescription*>(desc.get());
  rjd->setUpdates(updates);
  rjd->setGlobalsPath(globals_path);
  rjd->setSharedDir(shared_volume_);
  rjd->setDesignUpdate(true);
  msg.setJobDescription(std::move(desc));
  bool ok = dist_->sendJob(msg, dist_ip_.c_str(), dist_port_, result);
  if (!ok)
    logger_->error(DRT, 304, "Updating design remotely failed");
  task->done();
  design_->clearUpdates();
  design_->incrementVersion();
}

int TritonRoute::main()
{
  if (DBPROCESSNODE == "GF14_13M_3Mx_2Cx_4Kx_2Hx_2Gx_LB") {
    USENONPREFTRACKS = false;
  }
  asio::thread_pool pa_pool(1);
  if (!distributed_)
    pa_pool.join();
  if (debug_->debugDumpDR) {
    std::string globals_path
        = fmt::format("{}/init_globals.bin", debug_->dumpDir);
    writeGlobals(globals_path);
  }
  MAX_THREADS = ord::OpenRoad::openRoad()->getThreadCount();
  if (distributed_) {
    if (DO_PA)
      asio::post(pa_pool, [this]() {
        sendDesignDist();
        dst::JobMessage msg(dst::JobMessage::PIN_ACCESS,
                            dst::JobMessage::BROADCAST),
            result;
        auto uDesc = std::make_unique<PinAccessJobDescription>();
        uDesc->setType(PinAccessJobDescription::INIT_PA);
        msg.setJobDescription(std::move(uDesc));
        dist_->sendJob(msg, dist_ip_.c_str(), dist_port_, result);
      });
    else
      asio::post(dist_pool_, boost::bind(&TritonRoute::sendDesignDist, this));
  }
  initDesign();
  if (DO_PA) {
    FlexPA pa(getDesign(), logger_, dist_);
    pa.setDistributed(dist_ip_, dist_port_, shared_volume_, cloud_sz_);
    pa.setDebug(debug_.get(), db_);
    pa_pool.join();
    pa.main();
    if (distributed_ || debug_->debugDR || debug_->debugDumpDR) {
      io::Writer writer(getDesign(), logger_);
      writer.updateDb(db_, true);
    }
    if (distributed_) {
      asio::post(dist_pool_, [this]() {
        dst::JobMessage msg(dst::JobMessage::GRDR_INIT,
                            dst::JobMessage::BROADCAST),
            result;
        dist_->sendJob(msg, dist_ip_.c_str(), dist_port_, result);
      });
    }
  }
  if (debug_->debugDumpDR) {
    ord::OpenRoad::openRoad()->writeDb(
        fmt::format("{}/design.odb", debug_->dumpDir).c_str());
  }
  if (!initGuide()) {
    gr();
    io::Parser parser(db_, getDesign(), logger_);
    ENABLE_VIA_GEN = true;
    parser.readGuide();
    parser.postProcessGuide();
  }
  prep();
  ta();
  if (distributed_) {
    asio::post(dist_pool_,
               boost::bind(&TritonRoute::sendDesignUpdates, this, ""));
  }
  dr();
  if (!SINGLE_STEP_DR) {
    endFR();
  }
  return 0;
}

void TritonRoute::pinAccess(std::vector<odb::dbInst*> target_insts)
{
  if (distributed_) {
    asio::post(dist_pool_, [this]() {
      sendDesignDist();
      dst::JobMessage msg(dst::JobMessage::PIN_ACCESS,
                          dst::JobMessage::BROADCAST),
          result;
      auto uDesc = std::make_unique<PinAccessJobDescription>();
      uDesc->setType(PinAccessJobDescription::INIT_PA);
      msg.setJobDescription(std::move(uDesc));
      dist_->sendJob(msg, dist_ip_.c_str(), dist_port_, result);
    });
  }
  clearDesign();
  MAX_THREADS = ord::OpenRoad::openRoad()->getThreadCount();
  ENABLE_VIA_GEN = true;
  initDesign();
  FlexPA pa(getDesign(), logger_, dist_);
  pa.setTargetInstances(target_insts);
  pa.setDebug(debug_.get(), db_);
  if (distributed_) {
    pa.setDistributed(dist_ip_, dist_port_, shared_volume_, cloud_sz_);
    dist_pool_.join();
  }
  pa.main();
  io::Writer writer(getDesign(), logger_);
  writer.updateDb(db_, true);
}

void TritonRoute::getDRCMarkers(frList<std::unique_ptr<frMarker>>& markers,
                                const Rect& requiredDrcBox)
{
  MAX_THREADS = ord::OpenRoad::openRoad()->getThreadCount();
  std::vector<std::vector<std::unique_ptr<FlexGCWorker>>> workersBatches(1);
  auto size = 7;
  auto offset = 0;
  auto gCellPatterns = design_->getTopBlock()->getGCellPatterns();
  auto& xgp = gCellPatterns.at(0);
  auto& ygp = gCellPatterns.at(1);
  for (int i = offset; i < (int) xgp.getCount(); i += size) {
    for (int j = offset; j < (int) ygp.getCount(); j += size) {
      Rect routeBox1 = design_->getTopBlock()->getGCellBox(Point(i, j));
      const int max_i = std::min((int) xgp.getCount() - 1, i + size - 1);
      const int max_j = std::min((int) ygp.getCount(), j + size - 1);
      Rect routeBox2 = design_->getTopBlock()->getGCellBox(Point(max_i, max_j));
      Rect routeBox(routeBox1.xMin(),
                    routeBox1.yMin(),
                    routeBox2.xMax(),
                    routeBox2.yMax());
      Rect extBox;
      Rect drcBox;
      routeBox.bloat(DRCSAFEDIST, drcBox);
      routeBox.bloat(MTSAFEDIST, extBox);
      if (!drcBox.intersects(requiredDrcBox))
        continue;
      auto gcWorker
          = std::make_unique<FlexGCWorker>(design_->getTech(), logger_);
      gcWorker->setDrcBox(drcBox);
      gcWorker->setExtBox(extBox);
      if (workersBatches.back().size() >= BATCHSIZE)
        workersBatches.push_back(std::vector<std::unique_ptr<FlexGCWorker>>());
      workersBatches.back().push_back(std::move(gcWorker));
    }
  }
  std::map<MarkerId, frMarker*> mapMarkers;
  omp_set_num_threads(MAX_THREADS);
  for (auto& workers : workersBatches) {
#pragma omp parallel for schedule(dynamic)
    for (int i = 0; i < workers.size(); i++) {
      workers[i]->init(design_.get());
      workers[i]->main();
    }
    for (const auto& worker : workers) {
      for (auto& marker : worker->getMarkers()) {
        Rect bbox = marker->getBBox();
        if (!bbox.intersects(requiredDrcBox))
          continue;
        auto layerNum = marker->getLayerNum();
        auto con = marker->getConstraint();
        std::vector<frBlockObject*> srcs(2, nullptr);
        int i = 0;
        for (auto& src : marker->getSrcs()) {
          srcs.at(i) = src;
          i++;
        }
        if (mapMarkers.find({bbox, layerNum, con, srcs[0], srcs[1]})
            != mapMarkers.end()) {
          continue;
        }
        if (mapMarkers.find({bbox, layerNum, con, srcs[1], srcs[0]})
            != mapMarkers.end()) {
          continue;
        }
        markers.push_back(std::make_unique<frMarker>(*marker));
        mapMarkers[{bbox, layerNum, con, srcs[0], srcs[1]}]
            = markers.back().get();
      }
    }
    workers.clear();
  }
}

void TritonRoute::checkDRC(const char* filename, int x1, int y1, int x2, int y2)
{
  GC_IGNORE_PDN_LAYER = -1;
  initDesign();
  auto gcellGrid = db_->getChip()->getBlock()->getGCellGrid();
  if (gcellGrid != nullptr && gcellGrid->getNumGridPatternsX() == 1
      && gcellGrid->getNumGridPatternsY() == 1) {
    io::Parser parser(db_, getDesign(), logger_);
    parser.buildGCellPatterns(db_);
  } else if (!initGuide()) {
    logger_->error(DRT, 1, "GCELLGRID is undefined");
  }
  Rect requiredDrcBox(x1, y1, x2, y2);
  if (requiredDrcBox.area() == 0) {
    requiredDrcBox = design_->getTopBlock()->getBBox();
  }
  frList<std::unique_ptr<frMarker>> markers;
  getDRCMarkers(markers, requiredDrcBox);
  reportDRC(filename, markers, requiredDrcBox);
}

<<<<<<< HEAD
void TritonRoute::readParams(const std::string& fileName)
{
  logger_->warn(utl::DRT, 252, "params file is deprecated. Use tcl arguments.");

  std::ifstream fin(fileName.c_str());
  std::string line;
  if (fin.is_open()) {
    while (fin.good()) {
      getline(fin, line);
      if (line[0] != '#') {
        char delimiter = ':';
        int pos = line.find(delimiter);
        std::string field = line.substr(0, pos);
        std::string value = line.substr(pos + 1);
        std::stringstream ss(value);
        if (field == "lef") {
          logger_->warn(utl::DRT, 148, "Deprecated lef param in params file.");
        } else if (field == "def") {
          logger_->warn(utl::DRT, 227, "Deprecated def param in params file.");
        } else if (field == "guide") {
          logger_->warn(
              utl::DRT,
              309,
              "Deprecated guide param in params file. use read_guide instead.");
        } else if (field == "outputTA") {
          logger_->warn(
              utl::DRT, 266, "Deprecated outputTA param in params file.");
        } else if (field == "output") {
          logger_->warn(
              utl::DRT, 205, "Deprecated output param in params file.");
        } else if (field == "outputguide") {
          logger_->warn(utl::DRT,
                        310,
                        "Deprecated outputguide param in params file. use "
                        "write_guide instead.");
        } else if (field == "save_guide_updates") {
          SAVE_GUIDE_UPDATES = true;
        } else if (field == "outputMaze") {
          OUT_MAZE_FILE = value;
        } else if (field == "outputDRC") {
          DRC_RPT_FILE = value;
        } else if (field == "outputCMap") {
          CMAP_FILE = value;
        } else if (field == "threads") {
          logger_->warn(utl::DRT,
                        274,
                        "Deprecated threads param in params file."
                        " Use 'set_thread_count'.");
        } else if (field == "verbose")
          VERBOSE = atoi(value.c_str());
        else if (field == "dbProcessNode") {
          DBPROCESSNODE = value;
        } else if (field == "viaInPinBottomLayer") {
          VIAINPIN_BOTTOMLAYER_NAME = value;
        } else if (field == "viaInPinTopLayer") {
          VIAINPIN_TOPLAYER_NAME = value;
        } else if (field == "drouteEndIterNum") {
          END_ITERATION = atoi(value.c_str());
        } else if (field == "OR_SEED") {
          OR_SEED = atoi(value.c_str());
        } else if (field == "OR_K") {
          OR_K = atof(value.c_str());
        } else if (field == "bottomRoutingLayer") {
          BOTTOM_ROUTING_LAYER_NAME = value;
        } else if (field == "topRoutingLayer") {
          TOP_ROUTING_LAYER_NAME = value;
        } else if (field == "initRouteShapeCost") {
          ROUTESHAPECOST = atoi(value.c_str());
        } else if (field == "clean_patches")
          CLEAN_PATCHES = true;
=======
void TritonRoute::processBTermsAboveTopLayer(bool has_routing)
{
  odb::dbTech* tech = db_->getTech();
  odb::dbBlock* block = db_->getChip()->getBlock();

  odb::dbTechLayer* top_tech_layer
      = tech->findLayer(TOP_ROUTING_LAYER_NAME.c_str());
  if (top_tech_layer != nullptr) {
    int top_layer_idx = top_tech_layer->getRoutingLevel();
    for (auto bterm : block->getBTerms()) {
      if (bterm->getNet()->isSpecial()) {
        continue;
      }
      int bterm_bottom_layer_idx = std::numeric_limits<int>::max();
      for (auto bpin : bterm->getBPins()) {
        for (auto box : bpin->getBoxes()) {
          bterm_bottom_layer_idx = std::min(
              bterm_bottom_layer_idx, box->getTechLayer()->getRoutingLevel());
        }
      }

      if (bterm_bottom_layer_idx > top_layer_idx) {
        stackVias(bterm, top_layer_idx, bterm_bottom_layer_idx, has_routing);
      }
    }
  }
}

void TritonRoute::stackVias(odb::dbBTerm* bterm,
                            int top_layer_idx,
                            int bterm_bottom_layer_idx,
                            bool has_routing)
{
  odb::dbNet* net = bterm->getNet();
  if (netHasStackedVias(net)) {
    return;
  }

  odb::dbTech* tech = db_->getTech();
  auto fr_tech = getDesign()->getTech();
  std::map<int, odb::dbTechVia*> default_vias;

  for (auto layer : tech->getLayers()) {
    if (layer->getType() == odb::dbTechLayerType::CUT) {
      frLayer* fr_layer = fr_tech->getLayer(layer->getName());
      frViaDef* via_def = fr_layer->getDefaultViaDef();
      if (via_def == nullptr) {
        logger_->warn(utl::DRT,
                      204,
                      "Cut layer {} has no default via defined.",
                      layer->getName());
        continue;
      }
      odb::dbTechVia* tech_via = tech->findVia(via_def->getName().c_str());
      int via_bottom_layer_idx = tech_via->getBottomLayer()->getRoutingLevel();
      default_vias[via_bottom_layer_idx] = tech_via;
    }
  }

  // get bterm rect
  odb::Rect pin_rect;
  for (odb::dbBPin* bpin : bterm->getBPins()) {
    pin_rect = bpin->getBBox();
    break;
  }

  // set the via position as the first AP in the same layer of the bterm
  odb::Point via_position = odb::Point(pin_rect.xCenter(), pin_rect.yCenter());

  // insert the vias from the top routing layer to the bterm bottom layer
  odb::dbWire* wire = net->getWire();
  int bterms_above_max_layer = countNetBTermsAboveMaxLayer(net);

  odb::dbWireEncoder wire_encoder;
  if (wire == nullptr) {
    wire = odb::dbWire::create(net);
    wire_encoder.begin(wire);
  } else if (bterms_above_max_layer > 1 || has_routing) {
    // append wire when the net has other pins above the max routing layer
    wire_encoder.append(wire);
  } else {
    logger_->error(utl::DRT, 415, "Net {} already has routes.", net->getName());
  }

  odb::dbTechLayer* top_tech_layer = tech->findRoutingLayer(top_layer_idx);
  wire_encoder.newPath(top_tech_layer, odb::dbWireType::ROUTED);
  wire_encoder.addPoint(via_position.getX(), via_position.getY());
  for (int layer_idx = top_layer_idx; layer_idx < bterm_bottom_layer_idx;
       layer_idx++) {
    wire_encoder.addTechVia(default_vias[layer_idx]);
  }
  wire_encoder.end();
}

int TritonRoute::countNetBTermsAboveMaxLayer(odb::dbNet* net)
{
  odb::dbTech* tech = db_->getTech();
  odb::dbTechLayer* top_tech_layer
      = tech->findLayer(TOP_ROUTING_LAYER_NAME.c_str());
  int bterm_count = 0;
  for (auto bterm : net->getBTerms()) {
    int bterm_bottom_layer_idx = std::numeric_limits<int>::max();
    for (auto bpin : bterm->getBPins()) {
      for (auto box : bpin->getBoxes()) {
        bterm_bottom_layer_idx = std::min(
            bterm_bottom_layer_idx, box->getTechLayer()->getRoutingLevel());
>>>>>>> 17e2932b
      }
    }
    if (bterm_bottom_layer_idx > top_tech_layer->getRoutingLevel()) {
      bterm_count++;
    }
  }

  return bterm_count;
}

bool TritonRoute::netHasStackedVias(odb::dbNet* net)
{
  int bterms_above_max_layer = countNetBTermsAboveMaxLayer(net);
  uint wire_cnt = 0, via_cnt = 0;
  net->getWireCount(wire_cnt, via_cnt);

  if (wire_cnt != 0 || via_cnt == 0) {
    return false;
  }

  odb::dbWirePath path;
  odb::dbWirePathShape pshape;
  odb::dbWire* wire = net->getWire();

  odb::dbWirePathItr pitr;
  std::set<odb::Point> via_points;
  for (pitr.begin(wire); pitr.getNextPath(path);) {
    while (pitr.getNextShape(pshape)) {
      via_points.insert(path.point);
    }
  }

  if (via_points.size() != bterms_above_max_layer) {
    return false;
  }

  return true;
}

void TritonRoute::addUserSelectedVia(const std::string& viaName)
{
  if (db_->getChip() == nullptr || db_->getChip()->getBlock() == nullptr
      || db_->getTech() == nullptr) {
    logger_->error(DRT, 610, "Load design before setting default vias");
  }
  auto block = db_->getChip()->getBlock();
  auto tech = db_->getTech();
  if (tech->findVia(viaName.c_str()) == nullptr
      && block->findVia(viaName.c_str()) == nullptr) {
    logger_->error(utl::DRT, 611, "Via {} not found", viaName);
  } else {
    design_->addUserSelectedVia(viaName);
  }
}

void TritonRoute::setUnidirectionalLayer(const std::string& layerName)
{
  if (db_->getTech() == nullptr) {
    logger_->error(DRT, 615, "Load tech before setting unidirectional layers");
  }
  auto tech = db_->getTech();
  auto dbLayer = tech->findLayer(layerName.c_str());
  if (dbLayer == nullptr) {
    logger_->error(utl::DRT, 616, "Layer {} not found", layerName);
  }
  if (dbLayer->getType() != dbTechLayerType::ROUTING) {
    logger_->error(utl::DRT,
                   618,
                   "Non-routing layer {} can't be set unidirectional",
                   layerName);
  }
  design_->getTech()->setUnidirectionalLayer(dbLayer);
}

void TritonRoute::setParams(const ParamStruct& params)
{
  OUT_MAZE_FILE = params.outputMazeFile;
  DRC_RPT_FILE = params.outputDrcFile;
  DRC_RPT_ITER_STEP = params.drcReportIterStep;
  CMAP_FILE = params.outputCmapFile;
  GUIDE_REPORT_FILE = params.outputGuideCoverageFile;
  VERBOSE = params.verbose;
  ENABLE_VIA_GEN = params.enableViaGen;
  DBPROCESSNODE = params.dbProcessNode;
  CLEAN_PATCHES = params.cleanPatches;
  DO_PA = params.doPa;
  SINGLE_STEP_DR = params.singleStepDR;
  if (!params.viaInPinBottomLayer.empty()) {
    VIAINPIN_BOTTOMLAYER_NAME = params.viaInPinBottomLayer;
  }
  if (!params.viaInPinTopLayer.empty()) {
    VIAINPIN_TOPLAYER_NAME = params.viaInPinTopLayer;
  }
  if (params.drouteEndIter >= 0) {
    END_ITERATION = params.drouteEndIter;
  }
  OR_SEED = params.orSeed;
  OR_K = params.orK;
  if (!params.bottomRoutingLayer.empty()) {
    BOTTOM_ROUTING_LAYER_NAME = params.bottomRoutingLayer;
  }
  if (!params.topRoutingLayer.empty()) {
    TOP_ROUTING_LAYER_NAME = params.topRoutingLayer;
  }
  if (params.minAccessPoints > 0) {
    MINNUMACCESSPOINT_STDCELLPIN = params.minAccessPoints;
    MINNUMACCESSPOINT_MACROCELLPIN = params.minAccessPoints;
  }
  SAVE_GUIDE_UPDATES = params.saveGuideUpdates;
  REPAIR_PDN_LAYER_NAME = params.repairPDNLayerName;
}

void TritonRoute::addWorkerResults(
    const std::vector<std::pair<int, std::string>>& results)
{
  std::unique_lock<std::mutex> lock(results_mutex_);
  workers_results_.insert(
      workers_results_.end(), results.begin(), results.end());
  results_sz_ = workers_results_.size();
}

bool TritonRoute::getWorkerResults(
    std::vector<std::pair<int, std::string>>& results)
{
  std::unique_lock<std::mutex> lock(results_mutex_);
  if (workers_results_.empty())
    return false;
  results = workers_results_;
  workers_results_.clear();
  results_sz_ = 0;
  return true;
}

int TritonRoute::getWorkerResultsSize()
{
  return results_sz_;
}

void TritonRoute::reportDRC(const std::string& file_name,
                            const frList<std::unique_ptr<frMarker>>& markers,
                            Rect drcBox)
{
  double dbu = getDesign()->getTech()->getDBUPerUU();

  if (file_name == std::string("")) {
    if (VERBOSE > 0) {
      logger_->warn(
          DRT,
          290,
          "Warning: no DRC report specified, skipped writing DRC report");
    }
    return;
  }
  std::ofstream drcRpt(file_name.c_str());
  if (drcRpt.is_open()) {
    for (const auto& marker : markers) {
      // get violation bbox
      Rect bbox = marker->getBBox();
      if (drcBox != Rect() && !drcBox.intersects(bbox))
        continue;
      auto tech = getDesign()->getTech();
      auto layer = tech->getLayer(marker->getLayerNum());
      auto layerType = layer->getType();

      auto con = marker->getConstraint();
      drcRpt << "  violation type: ";
      if (con) {
        std::string violName;
        if (con->typeId() == frConstraintTypeEnum::frcShortConstraint
            && layerType == dbTechLayerType::CUT)
          violName = "Cut Short";
        else
          violName = con->getViolName();
        drcRpt << violName;
      } else {
        drcRpt << "nullptr";
      }
      drcRpt << std::endl;
      // get source(s) of violation
      // format: type:name/identifier
      drcRpt << "    srcs: ";
      for (auto src : marker->getSrcs()) {
        if (src) {
          switch (src->typeId()) {
            case frcNet:
              drcRpt << "net:" << (static_cast<frNet*>(src))->getName() << " ";
              break;
            case frcInstTerm: {
              frInstTerm* instTerm = (static_cast<frInstTerm*>(src));
              drcRpt << "iterm:" << instTerm->getInst()->getName() << "/"
                     << instTerm->getTerm()->getName() << " ";
              break;
            }
            case frcBTerm: {
              frBTerm* bterm = (static_cast<frBTerm*>(src));
              drcRpt << "bterm:" << bterm->getName() << " ";
              break;
            }
            case frcInstBlockage: {
              frInst* inst = (static_cast<frInstBlockage*>(src))->getInst();
              drcRpt << "inst:" << inst->getName() << " ";
              break;
            }
            case frcInst: {
              frInst* inst = (static_cast<frInst*>(src));
              drcRpt << "inst:" << inst->getName() << " ";
              break;
            }
            case frcBlockage: {
              drcRpt << "obstruction: ";
              break;
            }
            default:
              logger_->error(DRT,
                             291,
                             "Unexpected source type in marker: {}",
                             src->typeId());
          }
        }
      }
      drcRpt << "\n";

      drcRpt << "    bbox = ( " << bbox.xMin() / dbu << ", "
             << bbox.yMin() / dbu << " ) - ( " << bbox.xMax() / dbu << ", "
             << bbox.yMax() / dbu << " ) on Layer ";
      drcRpt << layer->getName() << "\n";
    }
  } else {
    std::cout << "Error: Fail to open DRC report file\n";
  }
}<|MERGE_RESOLUTION|>--- conflicted
+++ resolved
@@ -1032,78 +1032,6 @@
   reportDRC(filename, markers, requiredDrcBox);
 }
 
-<<<<<<< HEAD
-void TritonRoute::readParams(const std::string& fileName)
-{
-  logger_->warn(utl::DRT, 252, "params file is deprecated. Use tcl arguments.");
-
-  std::ifstream fin(fileName.c_str());
-  std::string line;
-  if (fin.is_open()) {
-    while (fin.good()) {
-      getline(fin, line);
-      if (line[0] != '#') {
-        char delimiter = ':';
-        int pos = line.find(delimiter);
-        std::string field = line.substr(0, pos);
-        std::string value = line.substr(pos + 1);
-        std::stringstream ss(value);
-        if (field == "lef") {
-          logger_->warn(utl::DRT, 148, "Deprecated lef param in params file.");
-        } else if (field == "def") {
-          logger_->warn(utl::DRT, 227, "Deprecated def param in params file.");
-        } else if (field == "guide") {
-          logger_->warn(
-              utl::DRT,
-              309,
-              "Deprecated guide param in params file. use read_guide instead.");
-        } else if (field == "outputTA") {
-          logger_->warn(
-              utl::DRT, 266, "Deprecated outputTA param in params file.");
-        } else if (field == "output") {
-          logger_->warn(
-              utl::DRT, 205, "Deprecated output param in params file.");
-        } else if (field == "outputguide") {
-          logger_->warn(utl::DRT,
-                        310,
-                        "Deprecated outputguide param in params file. use "
-                        "write_guide instead.");
-        } else if (field == "save_guide_updates") {
-          SAVE_GUIDE_UPDATES = true;
-        } else if (field == "outputMaze") {
-          OUT_MAZE_FILE = value;
-        } else if (field == "outputDRC") {
-          DRC_RPT_FILE = value;
-        } else if (field == "outputCMap") {
-          CMAP_FILE = value;
-        } else if (field == "threads") {
-          logger_->warn(utl::DRT,
-                        274,
-                        "Deprecated threads param in params file."
-                        " Use 'set_thread_count'.");
-        } else if (field == "verbose")
-          VERBOSE = atoi(value.c_str());
-        else if (field == "dbProcessNode") {
-          DBPROCESSNODE = value;
-        } else if (field == "viaInPinBottomLayer") {
-          VIAINPIN_BOTTOMLAYER_NAME = value;
-        } else if (field == "viaInPinTopLayer") {
-          VIAINPIN_TOPLAYER_NAME = value;
-        } else if (field == "drouteEndIterNum") {
-          END_ITERATION = atoi(value.c_str());
-        } else if (field == "OR_SEED") {
-          OR_SEED = atoi(value.c_str());
-        } else if (field == "OR_K") {
-          OR_K = atof(value.c_str());
-        } else if (field == "bottomRoutingLayer") {
-          BOTTOM_ROUTING_LAYER_NAME = value;
-        } else if (field == "topRoutingLayer") {
-          TOP_ROUTING_LAYER_NAME = value;
-        } else if (field == "initRouteShapeCost") {
-          ROUTESHAPECOST = atoi(value.c_str());
-        } else if (field == "clean_patches")
-          CLEAN_PATCHES = true;
-=======
 void TritonRoute::processBTermsAboveTopLayer(bool has_routing)
 {
   odb::dbTech* tech = db_->getTech();
@@ -1210,7 +1138,6 @@
       for (auto box : bpin->getBoxes()) {
         bterm_bottom_layer_idx = std::min(
             bterm_bottom_layer_idx, box->getTechLayer()->getRoutingLevel());
->>>>>>> 17e2932b
       }
     }
     if (bterm_bottom_layer_idx > top_tech_layer->getRoutingLevel()) {
