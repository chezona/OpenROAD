--- conflicted
+++ resolved
@@ -2157,13 +2157,8 @@
     if (chosenEdg->getOuterDir() == frDirEnum::N) {
       patchBx.set_yhi(length);
     } else if (chosenEdg->getOuterDir() == frDirEnum::S) {
-<<<<<<< HEAD
       patchBx.set_ylo(-length);
-    } else
-=======
-      offset.setY(chosenEdg->low().y() - length);
     } else {
->>>>>>> fe4d260d
       logger_->error(
           DRT, 4500, "Edge outer dir should be either North or South");
     }
@@ -2175,13 +2170,8 @@
     if (chosenEdg->getOuterDir() == frDirEnum::E) {
       patchBx.set_xhi(length);
     } else if (chosenEdg->getOuterDir() == frDirEnum::W) {
-<<<<<<< HEAD
       patchBx.set_xlo(-length);
-    } else
-=======
-      offset.setX(chosenEdg->low().x() - length);
     } else {
->>>>>>> fe4d260d
       logger_->error(DRT, 4501, "Edge outer dir should be either East or West");
     }
   }
