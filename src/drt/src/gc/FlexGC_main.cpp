--- conflicted
+++ resolved
@@ -2158,11 +2158,7 @@
       patchBx.set_yhi(length);
     } else if (chosenEdg->getOuterDir() == frDirEnum::S) {
       patchBx.set_ylo(-length);
-<<<<<<< HEAD
-    } else
-=======
     } else {
->>>>>>> 03b37e78
       logger_->error(
           DRT, 4500, "Edge outer dir should be either North or South");
     }
@@ -2175,11 +2171,7 @@
       patchBx.set_xhi(length);
     } else if (chosenEdg->getOuterDir() == frDirEnum::W) {
       patchBx.set_xlo(-length);
-<<<<<<< HEAD
-    } else
-=======
     } else {
->>>>>>> 03b37e78
       logger_->error(DRT, 4501, "Edge outer dir should be either East or West");
     }
   }
