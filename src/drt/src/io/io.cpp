--- conflicted
+++ resolved
@@ -968,50 +968,15 @@
 }
 void io::Parser::setNets(odb::dbBlock* block)
 {
-<<<<<<< HEAD
-  for (auto net : block->getNets()) {
-    bool is_special = net->isSpecial();
-    bool has_jumpers = net->hasJumpers();
-    if (!is_special && net->getSigType().isSupply()) {
-      logger_->error(DRT,
-                     305,
-                     "Net {} of signal type {} is not routable by TritonRoute. "
-                     "Move to special nets.",
-                     net->getName(),
-                     net->getSigType().getString());
-    }
-    std::unique_ptr<frNet> uNetIn = std::make_unique<frNet>(net->getName());
-    auto netIn = uNetIn.get();
-    if (net->getNonDefaultRule()) {
-      uNetIn->updateNondefaultRule(
-          getTech()->getNondefaultRule(net->getNonDefaultRule()->getName()));
-    }
-    if (net->getSigType() == dbSigType::CLOCK) {
-      uNetIn->updateIsClock(true);
-    }
-    if (is_special) {
-      uNetIn->setIsSpecial(true);
-    }
-    if (has_jumpers) {
-      uNetIn->setHasJumpers(has_jumpers);
-    }
-    updateNetRouting(netIn, net);
-    netIn->setType(net->getSigType());
-    if (is_special) {
-      getBlock()->addSNet(std::move(uNetIn));
-    } else {
-      getBlock()->addNet(std::move(uNetIn));
-    }
-=======
   for (auto db_net : block->getNets()) {
     addNet(db_net);
->>>>>>> d3654fe2
   }
 }
 
 frNet* io::Parser::addNet(odb::dbNet* db_net)
 {
   bool is_special = db_net->isSpecial();
+  bool has_jumpers = net->hasJumpers();
   if (!is_special && db_net->getSigType().isSupply()) {
     logger_->error(DRT,
                    305,
@@ -1031,6 +996,9 @@
   }
   if (is_special) {
     uNetIn->setIsSpecial(true);
+  }
+  if (has_jumpers) {
+    uNetIn->setHasJumpers(has_jumpers);
   }
   updateNetRouting(netIn, db_net);
   netIn->setType(db_net->getSigType());
