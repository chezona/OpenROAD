--- conflicted
+++ resolved
@@ -586,18 +586,10 @@
                              std::map<frNet*,
                                       std::vector<std::unique_ptr<drConnFig>>,
                                       frBlockObjectComp>& netExtObjs);
-<<<<<<< HEAD
-  void initNets_segmentTerms(
-      Point bp,
-      frLayerNum lNum,
-      frNet* net,
-      std::set<frBlockObject*, frBlockObjectComp>& terms);
-=======
   void initNets_segmentTerms(const Point& bp,
                              frLayerNum lNum,
                              const frNet* net,
-                             set<frBlockObject*, frBlockObjectComp>& terms);
->>>>>>> 17e2932b
+                             std::set<frBlockObject*, frBlockObjectComp>& terms);
   void initNets_initDR(
       const frDesign* design,
       std::set<frNet*, frBlockObjectComp>& nets,
@@ -679,25 +671,14 @@
                     drNet* dNet,
                     const std::vector<frBlockObject*>& terms);
   template <typename T>
-<<<<<<< HEAD
-  void initNet_term_new_helper(const frDesign* design,
-                               T* trueTerm,
-                               frBlockObject* term,
-                               frInst* inst,
-                               drNet* dNet,
-                               const std::string& name,
-                               const dbTransform& shiftXform);
-  void initNet_termGenAp_new(const frDesign* design, drPin* dPin);
-=======
   void initNet_term_helper(const frDesign* design,
                            T* trueTerm,
                            frBlockObject* term,
                            frInst* inst,
                            drNet* dNet,
-                           const string& name,
+                           const std::string& name,
                            const dbTransform& shiftXform);
   void initNet_termGenAp(const frDesign* design, drPin* dPin);
->>>>>>> 17e2932b
   bool isRestrictedRouting(frLayerNum lNum);
   void initNet_addNet(std::unique_ptr<drNet> in);
   void getTrackLocs(bool isHorzTracks,
