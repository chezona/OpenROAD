--- conflicted
+++ resolved
@@ -173,15 +173,10 @@
 {
   auto net = via->getNet();
   nets.insert(net);
-<<<<<<< HEAD
   if (isRouteVia(via)) {
     auto uVia = make_unique<drVia>(*via);
     unique_ptr<drConnFig> uDRObj(std::move(uVia));
     netRouteObjs[net].push_back(std::move(uDRObj));
-=======
-  if (getRouteBox().intersects(via->getOrigin())) {
-    netRouteObjs[net].push_back(make_unique<drVia>(*via));
->>>>>>> d9ecd4a7
   } else {
     netExtObjs[net].push_back(make_unique<drVia>(*via));
   }
@@ -195,15 +190,10 @@
 {
   auto net = pwire->getNet();
   nets.insert(net);
-<<<<<<< HEAD
   if (isRoutePatchWire(pwire)) {
     auto uPWire = make_unique<drPatchWire>(*pwire);
     unique_ptr<drConnFig> uDRObj(std::move(uPWire));
     netRouteObjs[net].push_back(std::move(uDRObj));
-=======
-  if (getRouteBox().intersects(pwire->getOrigin())) {
-    netRouteObjs[net].push_back(make_unique<drPatchWire>(*pwire));
->>>>>>> d9ecd4a7
   } else {
     netExtObjs[net].push_back(make_unique<drPatchWire>(*pwire));
   }
@@ -295,16 +285,6 @@
   }
 }
 
-<<<<<<< HEAD
-=======
-// The origin is strictly inside the routeBox and not on an edge
-static bool viaInInterior(const Rect& routeBox, const Point& origin)
-{
-  return routeBox.xMin() < origin.x() && origin.x() < routeBox.xMax()
-         && routeBox.yMin() < origin.y() && origin.y() < routeBox.yMax();
-}
-
->>>>>>> d9ecd4a7
 void FlexDRWorker::initNets_segmentTerms(
     const Point& bp,
     const frLayerNum lNum,
@@ -1397,11 +1377,7 @@
     drNet* dNet,
     const vector<unique_ptr<drConnFig>>& extObjs)
 {
-<<<<<<< HEAD
-  auto gridBBox = getRouteBox();
-=======
   const auto gridBBox = getRouteBox();
->>>>>>> d9ecd4a7
   // location to area
   map<pair<Point, frLayerNum>, frCoord> extBounds;
   frCoord currArea = 0;
