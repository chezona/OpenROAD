--- conflicted
+++ resolved
@@ -158,7 +158,6 @@
   }
   if { $repair_max_cap || $repair_max_slew } {
     repair_max_slew_cap $repair_max_cap $repair_max_slew $buffer_cell
-<<<<<<< HEAD
   }
 
   if { $repair_max_fanout } {
@@ -169,8 +168,6 @@
     } else {
       sta_warn "no -max_fanout specified for -repair_max_fanout."
     }
-=======
->>>>>>> f7845c50
   }
 }
 
@@ -257,10 +254,5 @@
   repair_tie_fanout_cmd $lib_port $max_fanout $verbose
 }
 
-define_cmd_args "repair_fanout_violations_cmd" {[-buffer_cell buffer_cell]\
-						  [-dont_use lib_cells]\
-						  [-max_utilization util]}
-
-
 # sta namespace end
 }